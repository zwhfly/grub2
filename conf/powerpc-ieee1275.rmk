
# -*- makefile -*-

# Images.

kernel_img_HEADERS += ieee1275/ieee1275.h

# Programs
pkglib_PROGRAMS = kernel.img

kernel_img_SOURCES = kern/powerpc/ieee1275/startup.S kern/ieee1275/cmain.c \
	kern/ieee1275/ieee1275.c kern/main.c kern/device.c 		\
	kern/disk.c kern/dl.c kern/err.c kern/file.c kern/fs.c 		\
	kern/misc.c kern/mm.c kern/term.c 	\
	kern/rescue_parser.c kern/rescue_reader.c \
	kern/list.c kern/handler.c kern/command.c kern/corecmd.c	\
	kern/ieee1275/init.c 						\
	kern/ieee1275/mmap.c						\
	term/ieee1275/ofconsole.c 		\
	kern/ieee1275/openfw.c disk/ieee1275/ofdisk.c 		\
	kern/parser.c kern/partition.c kern/env.c kern/$(target_cpu)/dl.c 	\
	kern/generic/millisleep.c kern/time.c                            \
	symlist.c kern/$(target_cpu)/cache.S
kernel_img_CFLAGS = $(COMMON_CFLAGS)
kernel_img_ASFLAGS = $(COMMON_ASFLAGS)
kernel_img_LDFLAGS += $(COMMON_LDFLAGS) -Wl,-N,-S,-Ttext,0x200000,-Bstatic

# Scripts.
sbin_SCRIPTS = grub-install
bin_SCRIPTS = grub-mkrescue

# For grub-install.
grub_install_SOURCES = util/ieee1275/grub-install.in

# For grub-mkrescue.
grub_mkrescue_SOURCES = util/powerpc/ieee1275/grub-mkrescue.in

# Modules.
<<<<<<< HEAD
pkglib_MODULES = halt.mod \
	linux.mod \
	reboot.mod \
	suspend.mod \
        multiboot.mod \
	lsmmap.mod

# For boot.mod.
pkglib_MODULES += boot.mod 
boot_mod_SOURCES = commands/boot.c lib/i386/pc/biosnum.c
boot_mod_CFLAGS = $(COMMON_CFLAGS)
boot_mod_LDFLAGS = $(COMMON_LDFLAGS)
=======
pkglib_MODULES += ieee1275_fb.mod 
ieee1275_fb_mod_SOURCES = video/ieee1275.c
ieee1275_fb_mod_CFLAGS = $(COMMON_CFLAGS)
ieee1275_fb_mod_LDFLAGS = $(COMMON_LDFLAGS)
>>>>>>> 4b0cd8f8

# For linux.mod.
pkglib_MODULES += linux.mod
linux_mod_SOURCES = loader/powerpc/ieee1275/linux.c
linux_mod_CFLAGS = $(COMMON_CFLAGS)
linux_mod_LDFLAGS = $(COMMON_LDFLAGS)

# For suspend.mod
pkglib_MODULES += suspend.mod
suspend_mod_SOURCES = commands/ieee1275/suspend.c
suspend_mod_CFLAGS = $(COMMON_CFLAGS)
suspend_mod_LDFLAGS = $(COMMON_LDFLAGS)

# For halt.mod
pkglib_MODULES += halt.mod
halt_mod_SOURCES = commands/halt.c
halt_mod_CFLAGS = $(COMMON_CFLAGS)
halt_mod_LDFLAGS = $(COMMON_LDFLAGS)

<<<<<<< HEAD
# For multiboot.mod
multiboot_mod_SOURCES = loader/ieee1275/multiboot2.c \
                         loader/multiboot2.c \
                         loader/multiboot_loader.c
multiboot_mod_CFLAGS = $(COMMON_CFLAGS)
multiboot_mod_LDFLAGS = $(COMMON_LDFLAGS)

# For lsmmap.mod
lsmmap_mod_SOURCES = commands/lsmmap.c
lsmmap_mod_CFLAGS = $(COMMON_CFLAGS)
lsmmap_mod_LDFLAGS = $(COMMON_LDFLAGS)
=======
# For datetime.mod
pkglib_MODULES += datetime.mod
datetime_mod_SOURCES = lib/ieee1275/datetime.c
datetime_mod_CFLAGS = $(COMMON_CFLAGS)
datetime_mod_LDFLAGS = $(COMMON_LDFLAGS)
>>>>>>> 4b0cd8f8

include $(srcdir)/conf/common.mk<|MERGE_RESOLUTION|>--- conflicted
+++ resolved
@@ -36,25 +36,10 @@
 grub_mkrescue_SOURCES = util/powerpc/ieee1275/grub-mkrescue.in
 
 # Modules.
-<<<<<<< HEAD
-pkglib_MODULES = halt.mod \
-	linux.mod \
-	reboot.mod \
-	suspend.mod \
-        multiboot.mod \
-	lsmmap.mod
-
-# For boot.mod.
-pkglib_MODULES += boot.mod 
-boot_mod_SOURCES = commands/boot.c lib/i386/pc/biosnum.c
-boot_mod_CFLAGS = $(COMMON_CFLAGS)
-boot_mod_LDFLAGS = $(COMMON_LDFLAGS)
-=======
 pkglib_MODULES += ieee1275_fb.mod 
 ieee1275_fb_mod_SOURCES = video/ieee1275.c
 ieee1275_fb_mod_CFLAGS = $(COMMON_CFLAGS)
 ieee1275_fb_mod_LDFLAGS = $(COMMON_LDFLAGS)
->>>>>>> 4b0cd8f8
 
 # For linux.mod.
 pkglib_MODULES += linux.mod
@@ -74,24 +59,10 @@
 halt_mod_CFLAGS = $(COMMON_CFLAGS)
 halt_mod_LDFLAGS = $(COMMON_LDFLAGS)
 
-<<<<<<< HEAD
-# For multiboot.mod
-multiboot_mod_SOURCES = loader/ieee1275/multiboot2.c \
-                         loader/multiboot2.c \
-                         loader/multiboot_loader.c
-multiboot_mod_CFLAGS = $(COMMON_CFLAGS)
-multiboot_mod_LDFLAGS = $(COMMON_LDFLAGS)
-
-# For lsmmap.mod
-lsmmap_mod_SOURCES = commands/lsmmap.c
-lsmmap_mod_CFLAGS = $(COMMON_CFLAGS)
-lsmmap_mod_LDFLAGS = $(COMMON_LDFLAGS)
-=======
 # For datetime.mod
 pkglib_MODULES += datetime.mod
 datetime_mod_SOURCES = lib/ieee1275/datetime.c
 datetime_mod_CFLAGS = $(COMMON_CFLAGS)
 datetime_mod_LDFLAGS = $(COMMON_LDFLAGS)
->>>>>>> 4b0cd8f8
 
 include $(srcdir)/conf/common.mk