# -*- makefile -*-

GRUB_KERNEL_MACHINE_LINK_ADDR = 0x8200

COMMON_CFLAGS = -mrtd -mregparm=3

# Images.
pkglib_IMAGES = boot.img cdboot.img diskboot.img kernel.img lnxboot.img \
	pxeboot.img

# For boot.img.
boot_img_SOURCES = boot/i386/pc/boot.S
boot_img_ASFLAGS = $(COMMON_ASFLAGS)
boot_img_LDFLAGS = $(COMMON_LDFLAGS) $(TARGET_IMG_LDFLAGS)0x7C00
boot_img_FORMAT = binary

# For pxeboot.img
pxeboot_img_SOURCES = boot/i386/pc/pxeboot.S
pxeboot_img_ASFLAGS = $(COMMON_ASFLAGS)
pxeboot_img_LDFLAGS = $(COMMON_LDFLAGS) $(TARGET_IMG_LDFLAGS)0x7C00
pxeboot_img_FORMAT = binary

# For diskboot.img.
diskboot_img_SOURCES = boot/i386/pc/diskboot.S
diskboot_img_ASFLAGS = $(COMMON_ASFLAGS)
diskboot_img_LDFLAGS = $(COMMON_LDFLAGS) $(TARGET_IMG_LDFLAGS)0x8000
diskboot_img_FORMAT = binary

# For lnxboot.img.
lnxboot_img_SOURCES = boot/i386/pc/lnxboot.S
lnxboot_img_ASFLAGS = $(COMMON_ASFLAGS)
lnxboot_img_LDFLAGS = $(COMMON_LDFLAGS) $(TARGET_IMG_LDFLAGS)0x6000
lnxboot_img_FORMAT = binary

# For cdboot.img.
cdboot_img_SOURCES = boot/i386/pc/cdboot.S
cdboot_img_ASFLAGS = $(COMMON_ASFLAGS)
cdboot_img_LDFLAGS = $(COMMON_LDFLAGS) $(TARGET_IMG_LDFLAGS)0x7C00
cdboot_img_FORMAT = binary

# For kernel.img.
kernel_img_SOURCES = kern/i386/pc/startup.S \
	kern/i386/misc.S \
	kern/main.c kern/device.c \
	kern/disk.c kern/dl.c kern/file.c kern/fs.c kern/err.c \
	kern/misc.c kern/mm.c kern/term.c \
	kern/rescue_parser.c kern/rescue_reader.c \
	kern/time.c kern/list.c kern/handler.c kern/command.c kern/corecmd.c \
	kern/$(target_cpu)/dl.c kern/i386/pc/init.c kern/i386/pc/mmap.c \
	kern/parser.c kern/partition.c \
	kern/i386/tsc.c kern/i386/pit.c \
	kern/generic/rtc_get_time_ms.c \
	kern/generic/millisleep.c \
	kern/env.c \
	term/i386/pc/console.c term/i386/vga_common.c \
	symlist.c
<<<<<<< HEAD
kernel_img_HEADERS = boot.h cache.h device.h disk.h dl.h elf.h elfload.h \
	env.h err.h file.h fs.h kernel.h loader.h misc.h mm.h net.h parser.h \
	partition.h msdos_partition.h reader.h symbol.h term.h time.h types.h \
	machine/biosdisk.h machine/boot.h machine/console.h machine/init.h \
	machine/memory.h machine/loader.h machine/vga.h machine/vbe.h \
	machine/kernel.h machine/pxe.h i386/pit.h list.h handler.h command.h \
	i18n.h env_private.h machine/int.h
=======
kernel_img_HEADERS += machine/biosdisk.h machine/vga.h machine/vbe.h \
	machine/pxe.h i386/pit.h machine/init.h
>>>>>>> a8c3b552
kernel_img_CFLAGS = $(COMMON_CFLAGS)  $(TARGET_IMG_CFLAGS)
kernel_img_ASFLAGS = $(COMMON_ASFLAGS)
kernel_img_LDFLAGS = $(COMMON_LDFLAGS) $(TARGET_IMG_LDFLAGS)$(GRUB_KERNEL_MACHINE_LINK_ADDR) $(COMMON_CFLAGS)
kernel_img_FORMAT = binary

# Utilities.
bin_UTILITIES = grub-mkimage
sbin_UTILITIES = grub-setup

# For grub-mkimage.
grub_mkimage_SOURCES = gnulib/progname.c util/grub-mkrawimage.c util/misc.c \
	util/resolve.c lib/LzmaEnc.c lib/LzFind.c
grub_mkimage_CFLAGS = -DGRUB_KERNEL_MACHINE_LINK_ADDR=$(GRUB_KERNEL_MACHINE_LINK_ADDR)
util/grub-mkrawimage.c_DEPENDENCIES = Makefile

# For grub-setup.
util/i386/pc/grub-setup.c_DEPENDENCIES = grub_setup_init.h
grub_setup_SOURCES = gnulib/progname.c \
	util/i386/pc/grub-setup.c util/hostdisk.c	\
	util/misc.c util/getroot.c kern/device.c kern/disk.c	\
	kern/err.c kern/misc.c kern/parser.c kern/partition.c	\
	kern/file.c kern/fs.c kern/env.c kern/list.c		\
	fs/fshelp.c						\
	\
	fs/affs.c fs/cpio.c fs/ext2.c fs/fat.c fs/hfs.c		 \
	fs/hfsplus.c fs/iso9660.c fs/udf.c fs/jfs.c fs/minix.c	 \
	fs/ntfs.c fs/ntfscomp.c fs/reiserfs.c fs/sfs.c		 \
	fs/ufs.c fs/ufs2.c fs/xfs.c fs/afs.c fs/afs_be.c	 \
	fs/befs.c fs/befs_be.c fs/tar.c			\
	\
	partmap/msdos.c partmap/bsdlabel.c partmap/sunpc.c	\
	partmap/gpt.c		\
	\
	disk/raid.c disk/mdraid_linux.c disk/lvm.c		\
	util/raid.c util/lvm.c			\
	grub_setup_init.c

sbin_SCRIPTS += grub-install
grub_install_SOURCES = util/grub-install.in

bin_SCRIPTS += grub-mkrescue
grub_mkrescue_SOURCES = util/grub-mkrescue.in

pkglib_MODULES = biosdisk.mod chain.mod 				\
	halt.mod				\
	vbe.mod vbetest.mod vbeinfo.mod 		\
	vga.mod				\
	aout.mod bsd.mod pxe.mod pxecmd.mod datetime.mod  	\
	ata_pthru.mod hdparm.mod 		\
	usb.mod uhci.mod ohci.mod usbtest.mod usbms.mod usb_keyboard.mod \
	efiemu.mod mmap.mod acpi.mod drivemap.mod

# For drivemap.mod.
drivemap_mod_SOURCES = commands/i386/pc/drivemap.c \
                       commands/i386/pc/drivemap_int13h.S
drivemap_mod_ASFLAGS = $(COMMON_ASFLAGS)
drivemap_mod_CFLAGS = $(COMMON_CFLAGS)
drivemap_mod_LDFLAGS = $(COMMON_LDFLAGS)

# For efiemu.mod.
efiemu_mod_SOURCES = efiemu/main.c efiemu/i386/loadcore32.c \
		     efiemu/i386/loadcore64.c efiemu/i386/pc/cfgtables.c \
		     efiemu/mm.c efiemu/loadcore_common.c efiemu/symbols.c \
		     efiemu/loadcore32.c efiemu/loadcore64.c \
		     efiemu/prepare32.c efiemu/prepare64.c efiemu/pnvram.c \
		     efiemu/i386/coredetect.c
efiemu_mod_CFLAGS = $(COMMON_CFLAGS)
efiemu_mod_LDFLAGS = $(COMMON_LDFLAGS)

# For acpi.mod.
acpi_mod_SOURCES = commands/acpi.c commands/i386/pc/acpi.c
acpi_mod_CFLAGS = $(COMMON_CFLAGS)
acpi_mod_LDFLAGS = $(COMMON_LDFLAGS)

# For mmap.mod.
mmap_mod_SOURCES = mmap/mmap.c mmap/i386/uppermem.c mmap/i386/mmap.c \
		   mmap/i386/pc/mmap.c mmap/i386/pc/mmap_helper.S
mmap_mod_CFLAGS = $(COMMON_CFLAGS)
mmap_mod_LDFLAGS = $(COMMON_LDFLAGS)
mmap_mod_ASFLAGS = $(COMMON_ASFLAGS)

# For biosdisk.mod.
biosdisk_mod_SOURCES = disk/i386/pc/biosdisk.c
biosdisk_mod_CFLAGS = $(COMMON_CFLAGS)
biosdisk_mod_LDFLAGS = $(COMMON_LDFLAGS)

# For chain.mod.
chain_mod_SOURCES = loader/i386/pc/chainloader.c
chain_mod_CFLAGS = $(COMMON_CFLAGS)
chain_mod_LDFLAGS = $(COMMON_LDFLAGS)

pkglib_MODULES += linux16.mod
linux16_mod_SOURCES = loader/i386/pc/linux.c
linux16_mod_CFLAGS = $(COMMON_CFLAGS)
linux16_mod_LDFLAGS = $(COMMON_LDFLAGS)

pkglib_MODULES += linux.mod
linux_mod_SOURCES = loader/i386/linux.c
linux_mod_CFLAGS = $(COMMON_CFLAGS)
linux_mod_LDFLAGS = $(COMMON_LDFLAGS)

pkglib_MODULES += xnu.mod
xnu_mod_SOURCES = loader/xnu_resume.c loader/i386/xnu.c loader/i386/pc/xnu.c \
	 loader/macho32.c loader/macho64.c loader/macho.c loader/xnu.c
xnu_mod_CFLAGS = $(COMMON_CFLAGS)
xnu_mod_LDFLAGS = $(COMMON_LDFLAGS)
xnu_mod_ASFLAGS = $(COMMON_ASFLAGS)

# For halt.mod.
halt_mod_SOURCES = commands/i386/pc/halt.c
halt_mod_CFLAGS = $(COMMON_CFLAGS)
halt_mod_LDFLAGS = $(COMMON_LDFLAGS)

# For vbe.mod.
vbe_mod_SOURCES = video/i386/pc/vbe.c
vbe_mod_CFLAGS = $(COMMON_CFLAGS)
vbe_mod_LDFLAGS = $(COMMON_LDFLAGS)

# For vbeinfo.mod.
vbeinfo_mod_SOURCES = commands/i386/pc/vbeinfo.c
vbeinfo_mod_CFLAGS = $(COMMON_CFLAGS)
vbeinfo_mod_LDFLAGS = $(COMMON_LDFLAGS)

# For vbetest.mod.
vbetest_mod_SOURCES = commands/i386/pc/vbetest.c
vbetest_mod_CFLAGS = $(COMMON_CFLAGS)
vbetest_mod_LDFLAGS = $(COMMON_LDFLAGS)

# For vga.mod.
vga_mod_SOURCES = term/i386/pc/vga.c
vga_mod_CFLAGS = $(COMMON_CFLAGS)
vga_mod_LDFLAGS = $(COMMON_LDFLAGS)

# For aout.mod
aout_mod_SOURCES = loader/aout.c
aout_mod_CFLAGS = $(COMMON_CFLAGS)
aout_mod_LDFLAGS = $(COMMON_LDFLAGS)

# For bsd.mod
bsd_mod_SOURCES = loader/i386/bsd.c loader/i386/bsd32.c loader/i386/bsd64.c loader/i386/bsd_helper.S loader/i386/bsd_trampoline.S
bsd_mod_CFLAGS = $(COMMON_CFLAGS)
bsd_mod_LDFLAGS = $(COMMON_LDFLAGS)
bsd_mod_ASFLAGS = $(COMMON_ASFLAGS)

# For usb.mod
usb_mod_SOURCES = bus/usb/usb.c bus/usb/usbtrans.c bus/usb/usbhub.c
usb_mod_CFLAGS = $(COMMON_CFLAGS)
usb_mod_LDFLAGS = $(COMMON_LDFLAGS)

# For usbtest.mod
usbtest_mod_SOURCES = commands/usbtest.c
usbtest_mod_CFLAGS = $(COMMON_CFLAGS)
usbtest_mod_LDFLAGS = $(COMMON_LDFLAGS)

# For uhci.mod
uhci_mod_SOURCES = bus/usb/uhci.c
uhci_mod_CFLAGS = $(COMMON_CFLAGS)
uhci_mod_LDFLAGS = $(COMMON_LDFLAGS)

# For ohci.mod
ohci_mod_SOURCES = bus/usb/ohci.c
ohci_mod_CFLAGS = $(COMMON_CFLAGS)
ohci_mod_LDFLAGS = $(COMMON_LDFLAGS)

# For usbms.mod
usbms_mod_SOURCES = disk/usbms.c
usbms_mod_CFLAGS = $(COMMON_CFLAGS)
usbms_mod_LDFLAGS = $(COMMON_LDFLAGS)

# For usb_keyboard.mod
usb_keyboard_mod_SOURCES = term/usb_keyboard.c
usb_keyboard_mod_CFLAGS = $(COMMON_CFLAGS)
usb_keyboard_mod_LDFLAGS = $(COMMON_LDFLAGS)

# For pxe.mod
pxe_mod_SOURCES = fs/i386/pc/pxe.c
pxe_mod_CFLAGS = $(COMMON_CFLAGS)
pxe_mod_LDFLAGS = $(COMMON_LDFLAGS)

# For pxecmd.mod
pxecmd_mod_SOURCES = commands/i386/pc/pxecmd.c
pxecmd_mod_CFLAGS = $(COMMON_CFLAGS)
pxecmd_mod_LDFLAGS = $(COMMON_LDFLAGS)

# For datetime.mod
datetime_mod_SOURCES = lib/cmos_datetime.c
datetime_mod_CFLAGS = $(COMMON_CFLAGS)
datetime_mod_LDFLAGS = $(COMMON_LDFLAGS)

# For ata_pthru.mod.
ata_pthru_mod_SOURCES = disk/ata_pthru.c
ata_pthru_mod_CFLAGS = $(COMMON_CFLAGS)
ata_pthru_mod_LDFLAGS = $(COMMON_LDFLAGS)

# For hdparm.mod.
hdparm_mod_SOURCES = commands/hdparm.c lib/hexdump.c
hdparm_mod_CFLAGS = $(COMMON_CFLAGS)
hdparm_mod_LDFLAGS = $(COMMON_LDFLAGS)

ifeq ($(enable_efiemu), yes)

efiemu32.o: efiemu/runtime/efiemu.c $(TARGET_OBJ2ELF)
	-rm -f $@
ifeq ($(TARGET_APPLE_CC), 1)
	-rm -f $@.bin
	$(TARGET_CC) -c -m32 -DELF32 -DAPPLE_CC -o $@.bin -Wall -Werror $< -nostdlib -O2 -I$(srcdir)/efiemu/runtime -I$(srcdir)/include -Iinclude
	$(OBJCONV) -felf32 -nu -nd $@.bin $@
	-rm -f $@.bin
else
	$(TARGET_CC) -c -m32 -DELF32 -o $@ -Wall -Werror $< -nostdlib -O2 -I$(srcdir)/efiemu/runtime -I$(srcdir)/include -Iinclude
	if test ! -z $(TARGET_OBJ2ELF); then ./$(TARGET_OBJ2ELF) $@ || (rm -f $@; exit 1); fi
endif

efiemu64_c.o: efiemu/runtime/efiemu.c
ifeq ($(TARGET_APPLE_CC), 1)
	$(TARGET_CC) -c -m64 -DAPPLE_CC=1 -DELF64 -o $@ -Wall -Werror $< -nostdlib -mno-red-zone -O2 -I$(srcdir)/efiemu/runtime -I$(srcdir)/include -Iinclude
else
	$(TARGET_CC) -c -m64 -DELF64 -o $@ -Wall -Werror $< -nostdlib  -mcmodel=large -mno-red-zone -O2 -I$(srcdir)/efiemu/runtime -I$(srcdir)/include -Iinclude
endif

efiemu64_s.o: efiemu/runtime/efiemu.S
	-rm -f $@
ifeq ($(TARGET_APPLE_CC), 1)
	$(TARGET_CC) -c -m64 -DAPPLE_CC=1 -DELF64 -o $@ -Wall -Werror $< -nostdlib -mno-red-zone -O2 -I$(srcdir)/efiemu/runtime -I$(srcdir)/include -Iinclude
else
	$(TARGET_CC) -c -m64 -DELF64 -o $@ -Wall -Werror $< -nostdlib  -mcmodel=large -mno-red-zone -O2 -I$(srcdir)/efiemu/runtime -I$(srcdir)/include -Iinclude
endif

efiemu64.o: efiemu64_c.o efiemu64_s.o  $(TARGET_OBJ2ELF)
	-rm -f $@
ifeq ($(TARGET_APPLE_CC), 1)
	-rm -f $@.bin
	$(TARGET_CC) -m64 -o $@.bin -Wl,-r $^ -nostdlib
	$(OBJCONV) -felf64 -nu -nd $@.bin $@
	-rm -f $@.bin
else
	$(TARGET_CC) -m64 -o $@ -Wl,-r $^ -nostdlib
	if test ! -z $(TARGET_OBJ2ELF); then ./$(TARGET_OBJ2ELF) $@ || (rm -f $@; exit 1); fi
endif

CLEANFILES += efiemu32.o efiemu64.o efiemu64_c.o efiemu64_s.o
pkglib_DATA += efiemu32.o efiemu64.o

endif

include $(srcdir)/conf/i386.mk
include $(srcdir)/conf/common.mk<|MERGE_RESOLUTION|>--- conflicted
+++ resolved
@@ -54,18 +54,8 @@
 	kern/env.c \
 	term/i386/pc/console.c term/i386/vga_common.c \
 	symlist.c
-<<<<<<< HEAD
-kernel_img_HEADERS = boot.h cache.h device.h disk.h dl.h elf.h elfload.h \
-	env.h err.h file.h fs.h kernel.h loader.h misc.h mm.h net.h parser.h \
-	partition.h msdos_partition.h reader.h symbol.h term.h time.h types.h \
-	machine/biosdisk.h machine/boot.h machine/console.h machine/init.h \
-	machine/memory.h machine/loader.h machine/vga.h machine/vbe.h \
-	machine/kernel.h machine/pxe.h i386/pit.h list.h handler.h command.h \
-	i18n.h env_private.h machine/int.h
-=======
 kernel_img_HEADERS += machine/biosdisk.h machine/vga.h machine/vbe.h \
-	machine/pxe.h i386/pit.h machine/init.h
->>>>>>> a8c3b552
+	machine/pxe.h i386/pit.h machine/init.h machine/int.h
 kernel_img_CFLAGS = $(COMMON_CFLAGS)  $(TARGET_IMG_CFLAGS)
 kernel_img_ASFLAGS = $(COMMON_ASFLAGS)
 kernel_img_LDFLAGS = $(COMMON_LDFLAGS) $(TARGET_IMG_LDFLAGS)$(GRUB_KERNEL_MACHINE_LINK_ADDR) $(COMMON_CFLAGS)
