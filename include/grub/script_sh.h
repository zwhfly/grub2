/* normal_parser.h  */
/*
 *  GRUB  --  GRand Unified Bootloader
 *  Copyright (C) 2005,2007,2009,2010  Free Software Foundation, Inc.
 *
 *  GRUB is free software: you can redistribute it and/or modify
 *  it under the terms of the GNU General Public License as published by
 *  the Free Software Foundation, either version 3 of the License, or
 *  (at your option) any later version.
 *
 *  GRUB is distributed in the hope that it will be useful,
 *  but WITHOUT ANY WARRANTY; without even the implied warranty of
 *  MERCHANTABILITY or FITNESS FOR A PARTICULAR PURPOSE.  See the
 *  GNU General Public License for more details.
 *
 *  You should have received a copy of the GNU General Public License
 *  along with GRUB.  If not, see <http://www.gnu.org/licenses/>.
 */

#ifndef GRUB_NORMAL_PARSER_HEADER
#define GRUB_NORMAL_PARSER_HEADER	1

#include <grub/types.h>
#include <grub/err.h>
#include <grub/parser.h>
#include <grub/command.h>

struct grub_script_mem;

/* The generic header for each scripting command or structure.  */
struct grub_script_cmd
{
  /* This function is called to execute the command.  */
  grub_err_t (*exec) (struct grub_script_cmd *cmd);

  /* The next command.  This can be used by the parent to form a chain
     of commands.  */
  struct grub_script_cmd *next;
};

struct grub_script
{
  struct grub_script_mem *mem;
  struct grub_script_cmd *cmd;
};

typedef enum
{
  GRUB_SCRIPT_ARG_TYPE_VAR,
  GRUB_SCRIPT_ARG_TYPE_TEXT,
  GRUB_SCRIPT_ARG_TYPE_DQVAR,
  GRUB_SCRIPT_ARG_TYPE_DQSTR,
  GRUB_SCRIPT_ARG_TYPE_SQSTR
} grub_script_arg_type_t;

/* A part of an argument.  */
struct grub_script_arg
{
  grub_script_arg_type_t type;

  char *str;

  /* Next argument part.  */
  struct grub_script_arg *next;
};

/* An argument vector.  */
struct grub_script_argv
{
  int argc;
  char **args;
};

/* A complete argument.  It consists of a list of one or more `struct
   grub_script_arg's.  */
struct grub_script_arglist
{
  struct grub_script_arglist *next;
  struct grub_script_arg *arg;
  /* Only stored in the first link.  */
  int argcount;
};

/* Scope for grub script constructs.  */
struct grub_script_scope
{
  struct grub_script_scope *next;

  char **args;
  unsigned int argc;
  unsigned int shift;
};

<<<<<<< HEAD
/* A single command line.  */
struct grub_script_cmdline
{
  struct grub_script_cmd cmd;

  /* The arguments for this command.  */
  struct grub_script_arglist *arglist;
};

=======
>>>>>>> 04888e87
/* An if statement.  */
struct grub_script_cmdif
{
  struct grub_script_cmd cmd;

  /* The command used to check if the 'if' is true or false.  */
  struct grub_script_cmd *exec_to_evaluate;

  /* The code executed in case the result of 'if' was true.  */
  struct grub_script_cmd *exec_on_true;

  /* The code executed in case the result of 'if' was false.  */
  struct grub_script_cmd *exec_on_false;
};

/* A for statement.  */
struct grub_script_cmdfor
{
  struct grub_script_cmd cmd;

  /* The name used as looping variable.  */
  struct grub_script_arg *name;

  /* The words loop iterates over.  */
  struct grub_script_arglist *words;

  /* The command list executed in each loop.  */
  struct grub_script_cmd *list;
};

/* A while/until command.  */
struct grub_script_cmdwhile
{
  struct grub_script_cmd cmd;

  /* The command list used as condition.  */
  struct grub_script_cmd *cond;

  /* The command list executed in each loop.  */
  struct grub_script_cmd *list;

  /* The flag to indicate this as "until" loop.  */
  int until;
};

/* A menu entry generate statement.  */
struct grub_script_cmd_menuentry
{
  struct grub_script_cmd cmd;

  /* The arguments for this menu entry.  */
  struct grub_script_arglist *arglist;

  /* The sourcecode the entry will be generated from.  */
  const char *sourcecode;

  /* Options.  XXX: Not used yet.  */
  int options;
};

/* State of the lexer as passed to the lexer.  */
struct grub_lexer_param
{
  /* Function used by the lexer to get a new line when more input is
     expected, but not available.  */
  grub_reader_getline_t getline;

  /* A reference counter.  If this is >0 it means that the parser
     expects more tokens and `getline' should be called to fetch more.
     Otherwise the lexer can stop processing if the current buffer is
     depleted.  */
  int refs;

  /* While walking through the databuffer, `record' the characters to
     this other buffer.  It can be used to edit the menu entry at a
     later moment.  */

  /* If true, recording is enabled.  */
  int record;

  /* Points to the recording.  */
  char *recording;

  /* index in the RECORDING.  */
  int recordpos;

  /* Size of RECORDING.  */
  int recordlen;

  /* End of file reached.  */
  int eof;

  /* Merge multiple word tokens.  */
  int merge_start;
  int merge_end;

  /* Part of a multi-part token.  */
  char *text;
  unsigned used;
  unsigned size;

  /* Type of text.  */
  grub_script_arg_type_t type;

  /* Flex scanner.  */
  void *yyscanner;

  /* Flex scanner buffer.  */
  void *buffer;
};

#define GRUB_LEXER_INITIAL_TEXT_SIZE   32
#define GRUB_LEXER_INITIAL_RECORD_SIZE 256

/* State of the parser as passes to the parser.  */
struct grub_parser_param
{
  /* Keep track of the memory allocated for this specific
     function.  */
  struct grub_script_mem *func_mem;

  /* When set to 0, no errors have occurred during parsing.  */
  int err;

  /* The memory that was used while parsing and scanning.  */
  struct grub_script_mem *memused;

  /* The result of the parser.  */
  struct grub_script_cmd *parsed;

  struct grub_lexer_param *lexerstate;
};

void grub_script_argv_free    (struct grub_script_argv *argv);
int grub_script_argv_next     (struct grub_script_argv *argv);
int grub_script_argv_append   (struct grub_script_argv *argv, const char *s);
int grub_script_argv_split_append (struct grub_script_argv *argv, char *s);

struct grub_script_arglist *
grub_script_create_arglist (struct grub_parser_param *state);

struct grub_script_arglist *
grub_script_add_arglist (struct grub_parser_param *state,
			 struct grub_script_arglist *list,
			 struct grub_script_arg *arg);
struct grub_script_cmd *
grub_script_create_cmdline (struct grub_parser_param *state,
			    struct grub_script_arglist *arglist);

struct grub_script_cmd *
grub_script_create_cmdif (struct grub_parser_param *state,
			  struct grub_script_cmd *exec_to_evaluate,
			  struct grub_script_cmd *exec_on_true,
			  struct grub_script_cmd *exec_on_false);

struct grub_script_cmd *
grub_script_create_cmdfor (struct grub_parser_param *state,
			   struct grub_script_arg *name,
			   struct grub_script_arglist *words,
			   struct grub_script_cmd *list);

struct grub_script_cmd *
grub_script_create_cmdwhile (struct grub_parser_param *state,
			     struct grub_script_cmd *cond,
			     struct grub_script_cmd *list,
			     int is_an_until_loop);

struct grub_script_cmd *
grub_script_create_cmdmenu (struct grub_parser_param *state,
			    struct grub_script_arglist *arglist,
			    char *sourcecode,
			    int options);

struct grub_script_cmd *
grub_script_append_cmd (struct grub_parser_param *state,
			struct grub_script_cmd *list,
			struct grub_script_cmd *last);
struct grub_script_arg *
grub_script_arg_add (struct grub_parser_param *state,
		     struct grub_script_arg *arg,
		     grub_script_arg_type_t type, char *str);

struct grub_script *grub_script_parse (char *script,
				       grub_reader_getline_t getline);
void grub_script_free (struct grub_script *script);
struct grub_script *grub_script_create (struct grub_script_cmd *cmd,
					struct grub_script_mem *mem);

struct grub_lexer_param *grub_script_lexer_init (struct grub_parser_param *parser,
						 char *script,
						 grub_reader_getline_t getline);
void grub_script_lexer_fini (struct grub_lexer_param *);
void grub_script_lexer_ref (struct grub_lexer_param *);
void grub_script_lexer_deref (struct grub_lexer_param *);
void grub_script_lexer_record_start (struct grub_parser_param *);
char *grub_script_lexer_record_stop (struct grub_parser_param *);
int  grub_script_lexer_yywrap (struct grub_parser_param *);
void grub_script_lexer_record (struct grub_parser_param *, char *);

/* Functions to track allocated memory.  */
struct grub_script_mem *grub_script_mem_record (struct grub_parser_param *state);
struct grub_script_mem *grub_script_mem_record_stop (struct grub_parser_param *state,
						     struct grub_script_mem *restore);
void *grub_script_malloc (struct grub_parser_param *state, grub_size_t size);

/* Functions used by bison.  */
union YYSTYPE;
int grub_script_yylex (union YYSTYPE *, struct grub_parser_param *);
int grub_script_yyparse (struct grub_parser_param *);
void grub_script_yyerror (struct grub_parser_param *, char const *);

/* Commands to execute, don't use these directly.  */
grub_err_t grub_script_execute_cmdline (struct grub_script_cmd *cmd);
grub_err_t grub_script_execute_cmdlist (struct grub_script_cmd *cmd);
grub_err_t grub_script_execute_cmdif (struct grub_script_cmd *cmd);
grub_err_t grub_script_execute_cmdfor (struct grub_script_cmd *cmd);
grub_err_t grub_script_execute_cmdwhile (struct grub_script_cmd *cmd);
grub_err_t grub_script_execute_menuentry (struct grub_script_cmd *cmd);

/* Execute any GRUB pre-parsed command or script.  */
grub_err_t grub_script_execute (struct grub_script *script);

/* SHIFT command for GRUB script.  */
grub_err_t grub_script_cmd_shift (grub_command_t cmd, int argc, char *argv[]);

/* This variable points to the parsed command.  This is used to
   communicate with the bison code.  */
extern struct grub_script_cmd *grub_script_parsed;



/* The function description.  */
struct grub_script_function
{
  /* The name.  */
  char *name;

  /* The script function.  */
  struct grub_script *func;

  /* The flags.  */
  unsigned flags;

  /* The next element.  */
  struct grub_script_function *next;

  int references;
};
typedef struct grub_script_function *grub_script_function_t;

grub_script_function_t grub_script_function_create (struct grub_script_arg *functionname,
						    struct grub_script *cmd);
void grub_script_function_remove (const char *name);
grub_script_function_t grub_script_function_find (char *functionname);
int grub_script_function_iterate (int (*iterate) (grub_script_function_t));
grub_err_t grub_script_function_call (grub_script_function_t func,
				      int argc, char **args);

char **
grub_script_execute_arglist_to_argv (struct grub_script_arglist *arglist, int *count);

#endif /* ! GRUB_NORMAL_PARSER_HEADER */<|MERGE_RESOLUTION|>--- conflicted
+++ resolved
@@ -68,7 +68,7 @@
 /* An argument vector.  */
 struct grub_script_argv
 {
-  int argc;
+  unsigned argc;
   char **args;
 };
 
@@ -82,17 +82,6 @@
   int argcount;
 };
 
-/* Scope for grub script constructs.  */
-struct grub_script_scope
-{
-  struct grub_script_scope *next;
-
-  char **args;
-  unsigned int argc;
-  unsigned int shift;
-};
-
-<<<<<<< HEAD
 /* A single command line.  */
 struct grub_script_cmdline
 {
@@ -102,8 +91,6 @@
   struct grub_script_arglist *arglist;
 };
 
-=======
->>>>>>> 04888e87
 /* An if statement.  */
 struct grub_script_cmdif
 {
