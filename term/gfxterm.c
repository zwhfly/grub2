--- conflicted
+++ resolved
@@ -30,11 +30,7 @@
 #include <grub/extcmd.h>
 #include <grub/bitmap_scale.h>
 
-<<<<<<< HEAD
-#define DEFAULT_VIDEO_MODE "auto"
-=======
 #define DEFAULT_VIDEO_MODE	"auto"
->>>>>>> c273f9d2
 #define DEFAULT_BORDER_WIDTH	10
 
 #define DEFAULT_STANDARD_COLOR  0x07
@@ -274,7 +270,6 @@
   return grub_errno;
 }
 
-<<<<<<< HEAD
 void
 grub_gfxterm_schedule_repaint (void)
 {
@@ -286,10 +281,6 @@
 			 int x, int y, int width, int height,
 			 int double_repaint,
 			 const char *font_name, int border_width)
-=======
-static grub_err_t
-grub_gfxterm_init (void)
->>>>>>> c273f9d2
 {
   /* Clean up any prior instance.  */
   destroy_window ();
@@ -376,20 +367,10 @@
 			       GRUB_VIDEO_MODE_TYPE_PURE_TEXT, 0);
   else
     {
-<<<<<<< HEAD
-      tmp = grub_malloc (grub_strlen (modevar)
-			 + sizeof (DEFAULT_VIDEO_MODE) + 1);
-      if (! tmp)
-        return grub_errno;
-      grub_sprintf (tmp, "%s;" DEFAULT_VIDEO_MODE, modevar);
-      err = grub_video_set_mode (tmp,
-				 GRUB_VIDEO_MODE_TYPE_PURE_TEXT, 0);
-=======
       tmp = grub_xasprintf ("%s;" DEFAULT_VIDEO_MODE, modevar);
       if (!tmp)
 	return grub_errno;
       err = grub_video_set_mode (tmp, GRUB_VIDEO_MODE_TYPE_PURE_TEXT, 0);
->>>>>>> c273f9d2
       grub_free (tmp);
     }
 
@@ -1012,15 +993,9 @@
   /* Clear text layer.  */
   grub_video_set_active_render_target (text_layer);
   color = virtual_screen.bg_color;
-<<<<<<< HEAD
   grub_video_fill_rect (color, 0, 0,
                         virtual_screen.width, virtual_screen.height);
   grub_video_set_active_render_target (render_target);
-=======
-  grub_video_fill_rect (color, 0, 0, virtual_screen.width,
-			virtual_screen.height);
-  grub_video_set_active_render_target (GRUB_VIDEO_RENDER_TARGET_DISPLAY);
->>>>>>> c273f9d2
 
   /* Mark virtual screen to be redrawn.  */
   dirty_region_add_virtualscreen ();
@@ -1207,11 +1182,7 @@
 
 GRUB_MOD_INIT(term_gfxterm)
 {
-#ifdef GRUB_MACHINE_MIPS_YEELOONG
-  grub_term_register_output_active ("gfxterm", &grub_video_term);
-#else
   grub_term_register_output ("gfxterm", &grub_video_term);
-#endif
   background_image_cmd_handle =
     grub_register_extcmd ("background_image",
                           grub_gfxterm_background_image_cmd,
