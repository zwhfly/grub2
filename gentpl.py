#! /usr/bin/python

#
# This is the python script used to generate Makefile.tpl
#

GRUB_PLATFORMS = [ "emu", "i386_pc", "i386_efi", "i386_qemu", "i386_coreboot",
                   "i386_multiboot", "i386_ieee1275", "x86_64_efi",
<<<<<<< HEAD
                   "mips_yeeloong", "mips_qemu_mips", "sparc64_ieee1275",
                   "powerpc_ieee1275" ]
=======
                   "mips_loongson", "sparc64_ieee1275",
                   "powerpc_ieee1275", "mips_arc", "ia64_efi" ]
>>>>>>> b6296b3f

GROUPS = {}

GROUPS["common"]   = GRUB_PLATFORMS[:]

# Groups based on CPU
GROUPS["i386"]     = [ "i386_pc", "i386_efi", "i386_qemu", "i386_coreboot", "i386_multiboot", "i386_ieee1275" ]
GROUPS["x86_64"]   = [ "x86_64_efi" ]
GROUPS["x86"]      = GROUPS["i386"] + GROUPS["x86_64"]
<<<<<<< HEAD
GROUPS["mips"]     = [ "mips_yeeloong", "mips_qemu_mips" ]
=======
GROUPS["mips"]     = [ "mips_loongson", "mips_arc" ]
>>>>>>> b6296b3f
GROUPS["sparc64"]  = [ "sparc64_ieee1275" ]
GROUPS["powerpc"]  = [ "powerpc_ieee1275" ]

# Groups based on firmware
GROUPS["efi"]  = [ "i386_efi", "x86_64_efi", "ia64_efi" ]
GROUPS["ieee1275"]   = [ "i386_ieee1275", "sparc64_ieee1275", "powerpc_ieee1275" ]

# emu is a special case so many core functionality isn't needed on this platform
GROUPS["noemu"]   = GRUB_PLATFORMS[:]; GROUPS["noemu"].remove("emu")

# Groups based on hardware features
<<<<<<< HEAD
GROUPS["cmos"] = GROUPS["x86"][:] + ["mips_yeeloong", "mips_qemu_mips" ]; GROUPS["cmos"].remove("i386_efi"); GROUPS["cmos"].remove("x86_64_efi")
GROUPS["pci"]      = GROUPS["x86"] + ["mips_yeeloong"]
=======
GROUPS["cmos"] = GROUPS["x86"][:] + ["mips_loongson"]; GROUPS["cmos"].remove("i386_efi"); GROUPS["cmos"].remove("x86_64_efi")
GROUPS["pci"]      = GROUPS["x86"] + ["mips_loongson"]
>>>>>>> b6296b3f
GROUPS["usb"]      = GROUPS["pci"]

# If gfxterm is main output console integrate it into kernel
GROUPS["videoinkernel"] = ["mips_loongson"]
GROUPS["videomodules"]   = GRUB_PLATFORMS[:];
for i in GROUPS["videoinkernel"]: GROUPS["videomodules"].remove(i)

# Similar for terminfo
GROUPS["terminfoinkernel"] = ["mips_loongson", "mips_arc"] + GROUPS["ieee1275"];
GROUPS["terminfomodule"]   = GRUB_PLATFORMS[:];
for i in GROUPS["terminfoinkernel"]: GROUPS["terminfomodule"].remove(i)

# Miscelaneous groups schedulded to disappear in future
GROUPS["nosparc64"] = GRUB_PLATFORMS[:]; GROUPS["nosparc64"].remove("sparc64_ieee1275")
GROUPS["i386_coreboot_multiboot_qemu"] = ["i386_coreboot", "i386_multiboot", "i386_qemu"]
GROUPS["nopc"] = GRUB_PLATFORMS[:]; GROUPS["nopc"].remove("i386_pc")

#
# Create platform => groups reverse map, where groups covering that
# platform are ordered by their sizes
#
RMAP = {}
for platform in GRUB_PLATFORMS:
    # initialize with platform itself as a group
    RMAP[platform] = [ platform ]

    for k in GROUPS.keys():
        v = GROUPS[k]
        # skip groups that don't cover this platform
        if platform not in v: continue

        bigger = []
        smaller = []
        # partition currently known groups based on their size
        for group in RMAP[platform]:
            if group in GRUB_PLATFORMS: smaller.append(group)
            elif len(GROUPS[group]) < len(v): smaller.append(group)
            else: bigger.append(group)
        # insert in the middle
        RMAP[platform] = smaller + [ k ] + bigger

#
# Global variables
#
GVARS = set()

def gvar_add(var, value):
    GVARS.add(var)
    return var + " += " + value + "\n"

def global_variable_initializers():
    r = ""
    for var in sorted(GVARS):
        r += var + " ?= \n"
    return r

#
# Per PROGRAM/SCRIPT variables 
#

def vars_init(*var_list):
    r = "[+ IF (if (not (assoc-ref seen-vars (get \".name\"))) \"seen\") +]"
    r += "[+ (out-suspend \"v\") +]"
    for var in var_list:
        r += var + "  = \n"
    r += "[+ (out-resume \"v\") +]"
    r += "[+ (set! seen-vars (assoc-set! seen-vars (get \".name\") 0)) +]"
    r += "[+ ENDIF +]"
    return first_time(r)

def var_set(var, value):
    return var + "  = " + value + "\n"

def var_add(var, value):
    return var + " += " + value + "\n"

#
# Autogen constructs
#

def set_canonical_name_suffix(suffix): return "[+ % name `export cname=$(echo %s" + suffix + " | sed -e 's/[^0-9A-Za-z@_]/_/g')` +]"
def cname(): return "[+ % name `echo $cname` +]"

def rule(target, source, cmd):
    if cmd[0] == "\n":
        return "\n" + target + ": " + source + cmd.replace("\n", "\n\t") + "\n"
    else:
        return "\n" + target + ": " + source + "\n\t" + cmd.replace("\n", "\n\t") + "\n"

#
# Template for keys with platform names as values, for example:
#
# kernel = {
#   nostrip = emu;
#   ...
# }
#
def if_platform_tagged(platform, tag, snippet_if, snippet_else=None):
    r = ""
    r += "[+ IF " + tag + " defined +]"
    r += "[+ FOR " + tag + " +][+ CASE " + tag + " +]"
    for group in RMAP[platform]:
        r += "[+ = \"" + group + "\" +]" + snippet_if

    if snippet_else != None: r += "[+ * +]" + snippet_else
    r += "[+ ESAC +][+ ENDFOR +]"

    if snippet_else == None:
        r += "[+ ENDIF +]"
        return r

    r += "[+ ELSE +]" + snippet_else + "[+ ENDIF +]"
    return r

#
# Template for tagged values
#
# module = {
#   extra_dist = ...
#   extra_dist = ...
#   ...
# };
#
def foreach_value(tag, closure):
    return "[+ FOR " + tag + " +]" + closure("[+ ." + tag + " +]") + "[+ ENDFOR +]"

#
# Template for handling best matched values for a platform, for example:
#
# module = {
#   cflags = '-Wall';
#   emu_cflags = '-Wall -DGRUB_EMU=1';
#   ...
# }
#
def foreach_platform_specific_value(platform, suffix, nonetag, closure):
    r = ""
    for group in RMAP[platform]:
        gtag = group + suffix

        if group == RMAP[platform][0]:
            r += "[+ IF " + gtag + " +]"
        else:
            r += "[+ ELIF " + gtag + " +]"

        r += "[+ FOR " + gtag + " +]" + closure("[+ ." + gtag + " +]") + "[+ ENDFOR +]"
    r += "[+ ELSE +][+ FOR " + nonetag + " +]" + closure("[+ ." + nonetag + " +]") + "[+ ENDFOR +][+ ENDIF +]"
    return r

#
# Template for handling values from sum of all groups for a platform,
# for example:
#
# module = {
#   common = kern/misc.c;
#   emu = kern/emu/misc.c;
#   ...
# }
#
def foreach_platform_value (platform, suffix, closure):
    r = ""
    for group in RMAP[platform]:
        gtag = group + suffix

        r += "[+ IF " + gtag + " +]"
        r += "[+ FOR " + gtag + " +]" + closure("[+ ." + gtag + " +]") + "[+ ENDFOR +]"
        r += "[+ ENDIF +]"
    return r

#
# Template for gaurding with platform specific "enable" keys, for example:
#
#  module = {
#    name = pci;
#    noemu = bus/pci.c;
#    emu = bus/emu/pci.c;
#    emu = commands/lspci.c;
#
#    enable = emu;
#    enable = i386_pc;
#    enable = x86_efi;
#    enable = i386_ieee1275;
#    enable = i386_coreboot;
#  };
#
def foreach_enabled_platform(closure):
    r = "[+ IF - enable undefined +]"
    for platform in GRUB_PLATFORMS:
        r += "\nif COND_" + platform + "\n" + closure(platform) + "endif\n"
    r += "[+ ELSE +]"
    for platform in GRUB_PLATFORMS:
        x = "\nif COND_" + platform + "\n" + closure(platform) + "endif\n"
        r += if_platform_tagged(platform, "enable", x)
    r += "[+ ENDIF +]"
    return r

#
# Template for gaurding with platform specific automake conditionals,
# for example:
#
#  module = {
#    name = usb;
#    common = bus/usb/usb.c;
#    noemu = bus/usb/usbtrans.c;
#    noemu = bus/usb/usbhub.c;
#    enable = emu;
#    enable = i386;
#    enable = mips_loongson;
#    emu_condition = COND_GRUB_EMU_USB;
#  };
#
def under_platform_specific_conditionals(platform, snippet):
    r  = foreach_platform_specific_value(platform, "_condition", "condition", lambda cond: "if " + cond + "\n")
    r += snippet
    r += foreach_platform_specific_value(platform, "_condition", "condition", lambda cond: "endif " + cond + "\n")
    return r

def platform_specific_values(platform, suffix, nonetag):
    return foreach_platform_specific_value(platform, suffix, nonetag,
                                           lambda value: value + " ")

def platform_values(platform, suffix):
    return foreach_platform_value(platform, suffix, lambda value: value + " ")

def extra_dist():
    return foreach_value("extra_dist", lambda value: value + " ")

def platform_sources(p): return platform_values(p, "")
def platform_nodist_sources(p): return platform_values(p, "_nodist")
def platform_dependencies(p): return platform_values(p, "dependencies", "_dependencies")

def platform_startup(p): return platform_specific_values(p, "_startup", "startup")
def platform_ldadd(p): return platform_specific_values(p, "_ldadd", "ldadd")
def platform_cflags(p): return platform_specific_values(p, "_cflags", "cflags")
def platform_ldflags(p): return platform_specific_values(p, "_ldflags", "ldflags")
def platform_cppflags(p): return platform_specific_values(p, "_cppflags", "cppflags")
def platform_ccasflags(p): return platform_specific_values(p, "_ccasflags", "ccasflags")
def platform_stripflags(p): return platform_specific_values(p, "_stripflags", "stripflags")
def platform_objcopyflags(p): return platform_specific_values(p, "_objcopyflags", "objcopyflags")

#
# Emit snippet only the first time through for the current name.
#
def first_time(snippet):
    r = "[+ IF (if (not (assoc-ref seen-target (get \".name\"))) \"seen\") +]"
    r += snippet
    r += "[+ ENDIF +]"
    return r

def module(platform):
    r = set_canonical_name_suffix(".module")

    r += gvar_add("noinst_PROGRAMS", "[+ name +].module")
    r += gvar_add("MODULE_FILES", "[+ name +].module$(EXEEXT)")

    r += var_set(cname() + "_SOURCES", platform_sources(platform) + " ## platform sources")
    r += var_set("nodist_" + cname() + "_SOURCES", platform_nodist_sources(platform) + " ## platform nodist sources")
    r += var_set(cname() + "_LDADD", platform_ldadd(platform))
    r += var_set(cname() + "_CFLAGS", "$(AM_CFLAGS) $(CFLAGS_MODULE) " + platform_cflags(platform))
    r += var_set(cname() + "_LDFLAGS", "$(AM_LDFLAGS) $(LDFLAGS_MODULE) " + platform_ldflags(platform))
    r += var_set(cname() + "_CPPFLAGS", "$(AM_CPPFLAGS) $(CPPFLAGS_MODULE) " + platform_cppflags(platform))
    r += var_set(cname() + "_CCASFLAGS", "$(AM_CCASFLAGS) $(CCASFLAGS_MODULE) " + platform_ccasflags(platform))
    # r += var_set(cname() + "_DEPENDENCIES", platform_dependencies(platform) + " " + platform_ldadd(platform))

    r += gvar_add("EXTRA_DIST", extra_dist())
    r += gvar_add("BUILT_SOURCES", "$(nodist_" + cname() + "_SOURCES)")
    r += gvar_add("CLEANFILES", "$(nodist_" + cname() + "_SOURCES)")

    r += gvar_add("MOD_FILES", "[+ name +].mod")
    r += gvar_add("MARKER_FILES", "[+ name +].marker")
    r += gvar_add("CLEANFILES", "[+ name +].marker")
    r += """
[+ name +].marker: $(""" + cname() + """_SOURCES) $(nodist_""" + cname() + """_SOURCES)
	$(TARGET_CPP) -DGRUB_LST_GENERATOR $(CPPFLAGS_MARKER) $(DEFS) $(DEFAULT_INCLUDES) $(INCLUDES) $(""" + cname() + """_CPPFLAGS) $(CPPFLAGS) $^ > $@.new || (rm -f $@; exit 1)
	grep 'MARKER' $@.new > $@; rm -f $@.new
"""
    return r

def kernel(platform):
    r = set_canonical_name_suffix(".exec")
    r += gvar_add("noinst_PROGRAMS", "[+ name +].exec")
    r += var_set(cname() + "_SOURCES", platform_startup(platform))
    r += var_add(cname() + "_SOURCES", platform_sources(platform))
    r += var_set("nodist_" + cname() + "_SOURCES", platform_nodist_sources(platform) + " ## platform nodist sources")
    r += var_set(cname() + "_LDADD", platform_ldadd(platform))
    r += var_set(cname() + "_CFLAGS", "$(AM_CFLAGS) $(CFLAGS_KERNEL) " + platform_cflags(platform))
    r += var_set(cname() + "_LDFLAGS", "$(AM_LDFLAGS) $(LDFLAGS_KERNEL) " + platform_ldflags(platform))
    r += var_set(cname() + "_CPPFLAGS", "$(AM_CPPFLAGS) $(CPPFLAGS_KERNEL) " + platform_cppflags(platform))
    r += var_set(cname() + "_CCASFLAGS", "$(AM_CCASFLAGS) $(CCASFLAGS_KERNEL) " + platform_ccasflags(platform))
    r += var_set(cname() + "_STRIPFLAGS", "$(AM_STRIPFLAGS) $(STRIPFLAGS_KERNEL) " + platform_stripflags(platform))
    # r += var_set(cname() + "_DEPENDENCIES", platform_dependencies(platform) + " " + platform_ldadd(platform))

    r += gvar_add("EXTRA_DIST", extra_dist())
    r += gvar_add("BUILT_SOURCES", "$(nodist_" + cname() + "_SOURCES)")
    r += gvar_add("CLEANFILES", "$(nodist_" + cname() + "_SOURCES)")

    r += gvar_add("platform_DATA", "[+ name +].img")
    r += gvar_add("CLEANFILES", "[+ name +].img")
    r += rule("[+ name +].img", "[+ name +].exec$(EXEEXT)",
              if_platform_tagged(platform, "nostrip", "cp $< $@",
                                 "$(STRIP) $(" + cname() + "_STRIPFLAGS) -o $@ $<"))
    return r

def image(platform):
    r = set_canonical_name_suffix(".image")
    r += gvar_add("noinst_PROGRAMS", "[+ name +].image")
    r += var_set(cname() + "_SOURCES", platform_sources(platform))
    r += var_set("nodist_" + cname() + "_SOURCES", platform_nodist_sources(platform) + "## platform nodist sources")
    r += var_set(cname() + "_LDADD", platform_ldadd(platform))
    r += var_set(cname() + "_CFLAGS", "$(AM_CFLAGS) $(CFLAGS_IMAGE) " + platform_cflags(platform))
    r += var_set(cname() + "_LDFLAGS", "$(AM_LDFLAGS) $(LDFLAGS_IMAGE) " + platform_ldflags(platform))
    r += var_set(cname() + "_CPPFLAGS", "$(AM_CPPFLAGS) $(CPPFLAGS_IMAGE) " + platform_cppflags(platform))
    r += var_set(cname() + "_CCASFLAGS", "$(AM_CCASFLAGS) $(CCASFLAGS_IMAGE) " + platform_ccasflags(platform))
    r += var_set(cname() + "_OBJCOPYFLAGS", "$(OBJCOPYFLAGS_IMAGE) " + platform_objcopyflags(platform))
    # r += var_set(cname() + "_DEPENDENCIES", platform_dependencies(platform) + " " + platform_ldadd(platform))

    r += gvar_add("EXTRA_DIST", extra_dist())
    r += gvar_add("BUILT_SOURCES", "$(nodist_" + cname() + "_SOURCES)")
    r += gvar_add("CLEANFILES", "$(nodist_" + cname() + "_SOURCES)")

    r += gvar_add("platform_DATA", "[+ name +].img")
    r += gvar_add("CLEANFILES", "[+ name +].img")
    r += rule("[+ name +].img", "[+ name +].image$(EXEEXT)", """
if test x$(USE_APPLE_CC_FIXES) = xyes; then \
  $(MACHO2IMG) $< $@; \
else \
  $(OBJCOPY) $(""" + cname() + """_OBJCOPYFLAGS) --strip-unneeded -R .note -R .comment -R .note.gnu.build-id -R .reginfo -R .rel.dyn $< $@; \
fi
""")
    return r

def library(platform):
    r = set_canonical_name_suffix("")

    r += vars_init(cname() + "_SOURCES",
                   "nodist_" + cname() + "_SOURCES",
                   cname() + "_CFLAGS",
                   cname() + "_CPPFLAGS",
                   cname() + "_CCASFLAGS")
    #              cname() + "_DEPENDENCIES")

    r += first_time(gvar_add("noinst_LIBRARIES", "[+ name +]"))
    r += var_add(cname() + "_SOURCES", platform_sources(platform))
    r += var_add("nodist_" + cname() + "_SOURCES", platform_nodist_sources(platform))
    r += var_add(cname() + "_CFLAGS", first_time("$(AM_CFLAGS) $(CFLAGS_LIBRARY) ") + platform_cflags(platform))
    r += var_add(cname() + "_CPPFLAGS", first_time("$(AM_CPPFLAGS) $(CPPFLAGS_LIBRARY) ") + platform_cppflags(platform))
    r += var_add(cname() + "_CCASFLAGS", first_time("$(AM_CCASFLAGS) $(CCASFLAGS_LIBRARY) ") + platform_ccasflags(platform))
    # r += var_add(cname() + "_DEPENDENCIES", platform_dependencies(platform) + " " + platform_ldadd(platform))

    r += gvar_add("EXTRA_DIST", extra_dist())
    r += first_time(gvar_add("BUILT_SOURCES", "$(nodist_" + cname() + "_SOURCES)"))
    r += first_time(gvar_add("CLEANFILES", "$(nodist_" + cname() + "_SOURCES)"))
    return r

def installdir(default="bin"):
    return "[+ IF installdir +][+ installdir +][+ ELSE +]" + default + "[+ ENDIF +]"

def manpage():
    r  = "if COND_MAN_PAGES\n"
    r += gvar_add("man_MANS", "[+ name +].[+ mansection +]\n")
    r += rule("[+ name +].[+ mansection +]", "[+ name +]", """
chmod a+x [+ name +]
PATH=$(builddir):$$PATH $(HELP2MAN) --section=[+ mansection +] -i $(top_srcdir)/docs/man/[+ name +].h2m -o $@ [+ name +]
""")
    r += gvar_add("CLEANFILES", "[+ name +].[+ mansection +]")
    r += "endif\n"
    return r

def program(platform, test=False):
    r = set_canonical_name_suffix("")

    r += "[+ IF testcase defined +]"
    r += gvar_add("check_PROGRAMS", "[+ name +]")
    r += gvar_add("TESTS", "[+ name +]")
    r += "[+ ELSE +]"
    r += var_add(installdir() + "_PROGRAMS", "[+ name +]")
    r += "[+ IF mansection +]" + manpage() + "[+ ENDIF +]"
    r += "[+ ENDIF +]"

    r += var_set(cname() + "_SOURCES", platform_sources(platform))
    r += var_set("nodist_" + cname() + "_SOURCES", platform_nodist_sources(platform))
    r += var_set(cname() + "_LDADD", platform_ldadd(platform))
    r += var_set(cname() + "_CFLAGS", "$(AM_CFLAGS) $(CFLAGS_PROGRAM) " + platform_cflags(platform))
    r += var_set(cname() + "_LDFLAGS", "$(AM_LDFLAGS) $(LDFLAGS_PROGRAM) " + platform_ldflags(platform))
    r += var_set(cname() + "_CPPFLAGS", "$(AM_CPPFLAGS) $(CPPFLAGS_PROGRAM) " + platform_cppflags(platform))
    r += var_set(cname() + "_CCASFLAGS", "$(AM_CCASFLAGS) $(CCASFLAGS_PROGRAM) " + platform_ccasflags(platform))
    # r += var_set(cname() + "_DEPENDENCIES", platform_dependencies(platform) + " " + platform_ldadd(platform))

    r += gvar_add("EXTRA_DIST", extra_dist())
    r += gvar_add("BUILT_SOURCES", "$(nodist_" + cname() + "_SOURCES)")
    r += gvar_add("CLEANFILES", "$(nodist_" + cname() + "_SOURCES)")
    return r

def data(platform):
    r  = gvar_add("EXTRA_DIST", platform_sources(platform))
    r += gvar_add("EXTRA_DIST", extra_dist())
    r += var_add(installdir() + "_DATA", platform_sources(platform))
    return r

def script(platform):
    r  = "[+ IF testcase defined +]"
    r += gvar_add("check_SCRIPTS", "[+ name +]")
    r += gvar_add ("TESTS", "[+ name +]")
    r += "[+ ELSE +]"
    r += var_add(installdir() + "_SCRIPTS", "[+ name +]")
    r += "[+ IF mansection +]" + manpage() + "[+ ENDIF +]"
    r += "[+ ENDIF +]"

    r += rule("[+ name +]", platform_sources(platform) + " $(top_builddir)/config.status", """
$(top_builddir)/config.status --file=-:$< | sed -e 's,@pkglib_DATA@,$(pkglib_DATA),g' > $@
chmod a+x [+ name +]
""")

    r += gvar_add("CLEANFILES", "[+ name +]")
    r += gvar_add("dist_noinst_DATA", platform_sources(platform))
    return r

def rules(target, closure):
    # Create association lists for the benefit of first_time and vars_init.
    r = "[+ (define seen-target '()) +]"
    r += "[+ (define seen-vars '()) +]"
    # Most output goes to a diversion.  This allows us to emit variable
    # initializations before everything else.
    r += "[+ (out-push-new) +]"

    r += "[+ FOR " + target + " +]"
    r += foreach_enabled_platform(
        lambda p: under_platform_specific_conditionals(p, closure(p)))
    # Remember that we've seen this target.
    r += "[+ (set! seen-target (assoc-set! seen-target (get \".name\") 0)) +]"
    r += "[+ ENDFOR +]"
    r += "[+ (out-pop #t) +]"
    return r

def module_rules():
    return rules("module", module)

def kernel_rules():
    return rules("kernel", kernel)

def image_rules():
    return rules("image", image)

def library_rules():
    return rules("library", library)

def program_rules():
    return rules("program", program)

def script_rules():
    return rules("script", script)

def data_rules():
    return rules("data", data)

print "[+ AutoGen5 template +]\n"
a = module_rules()
b = kernel_rules()
c = image_rules()
d = library_rules()
e = program_rules()
f = script_rules()
g = data_rules()
z = global_variable_initializers()

# print z # initializer for all vars
print a
print b
print c
print d
print e
print f
print g<|MERGE_RESOLUTION|>--- conflicted
+++ resolved
@@ -6,13 +6,9 @@
 
 GRUB_PLATFORMS = [ "emu", "i386_pc", "i386_efi", "i386_qemu", "i386_coreboot",
                    "i386_multiboot", "i386_ieee1275", "x86_64_efi",
-<<<<<<< HEAD
-                   "mips_yeeloong", "mips_qemu_mips", "sparc64_ieee1275",
-                   "powerpc_ieee1275" ]
-=======
                    "mips_loongson", "sparc64_ieee1275",
-                   "powerpc_ieee1275", "mips_arc", "ia64_efi" ]
->>>>>>> b6296b3f
+                   "powerpc_ieee1275", "mips_arc", "ia64_efi",
+                   "mips_qemu_mips" ]
 
 GROUPS = {}
 
@@ -22,11 +18,7 @@
 GROUPS["i386"]     = [ "i386_pc", "i386_efi", "i386_qemu", "i386_coreboot", "i386_multiboot", "i386_ieee1275" ]
 GROUPS["x86_64"]   = [ "x86_64_efi" ]
 GROUPS["x86"]      = GROUPS["i386"] + GROUPS["x86_64"]
-<<<<<<< HEAD
-GROUPS["mips"]     = [ "mips_yeeloong", "mips_qemu_mips" ]
-=======
-GROUPS["mips"]     = [ "mips_loongson", "mips_arc" ]
->>>>>>> b6296b3f
+GROUPS["mips"]     = [ "mips_loongson", "mips_qemu_mips", "mips_arc" ]
 GROUPS["sparc64"]  = [ "sparc64_ieee1275" ]
 GROUPS["powerpc"]  = [ "powerpc_ieee1275" ]
 
@@ -38,13 +30,8 @@
 GROUPS["noemu"]   = GRUB_PLATFORMS[:]; GROUPS["noemu"].remove("emu")
 
 # Groups based on hardware features
-<<<<<<< HEAD
-GROUPS["cmos"] = GROUPS["x86"][:] + ["mips_yeeloong", "mips_qemu_mips" ]; GROUPS["cmos"].remove("i386_efi"); GROUPS["cmos"].remove("x86_64_efi")
-GROUPS["pci"]      = GROUPS["x86"] + ["mips_yeeloong"]
-=======
-GROUPS["cmos"] = GROUPS["x86"][:] + ["mips_loongson"]; GROUPS["cmos"].remove("i386_efi"); GROUPS["cmos"].remove("x86_64_efi")
+GROUPS["cmos"] = GROUPS["x86"][:] + ["mips_loongson", "mips_qemu_mips"]; GROUPS["cmos"].remove("i386_efi"); GROUPS["cmos"].remove("x86_64_efi")
 GROUPS["pci"]      = GROUPS["x86"] + ["mips_loongson"]
->>>>>>> b6296b3f
 GROUPS["usb"]      = GROUPS["pci"]
 
 # If gfxterm is main output console integrate it into kernel
@@ -53,7 +40,7 @@
 for i in GROUPS["videoinkernel"]: GROUPS["videomodules"].remove(i)
 
 # Similar for terminfo
-GROUPS["terminfoinkernel"] = ["mips_loongson", "mips_arc"] + GROUPS["ieee1275"];
+GROUPS["terminfoinkernel"] = ["mips_loongson", "mips_arc", "mips_qemu_mips" ] + GROUPS["ieee1275"];
 GROUPS["terminfomodule"]   = GRUB_PLATFORMS[:];
 for i in GROUPS["terminfoinkernel"]: GROUPS["terminfomodule"].remove(i)
 
