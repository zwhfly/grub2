--- conflicted
+++ resolved
@@ -30,12 +30,9 @@
    is sizeof (int) * 3, and one extra for a possible -ve sign.  */
 #define ERRNO_DIGITS_MAX  (sizeof (int) * 3 + 1)
 
-<<<<<<< HEAD
 static unsigned long active_loops;
 static unsigned long active_breaks;
 
-=======
->>>>>>> be6dbb87
 /* Scope for grub script functions.  */
 struct grub_script_scope
 {
@@ -43,7 +40,6 @@
 };
 static struct grub_script_scope *scope = 0;
 
-<<<<<<< HEAD
 grub_err_t
 grub_script_break (grub_command_t cmd __attribute__((unused)),
 		   int argc, char *argv[])
@@ -198,144 +194,6 @@
 
   for (; arglist && arglist->arg; arglist = arglist->next)
     {
-=======
-static int
-grub_env_special (const char *name)
-{
-  if (grub_isdigit (name[0]) ||
-      grub_strcmp (name, "#") == 0 ||
-      grub_strcmp (name, "*") == 0 ||
-      grub_strcmp (name, "@") == 0)
-    return 1;
-  return 0;
-}
-
-static char **
-grub_script_env_get (const char *name, grub_script_arg_type_t type)
-{
-  struct grub_script_argv result = { 0, 0 };
-
-  if (grub_script_argv_next (&result))
-    goto fail;
-
-  if (! grub_env_special (name))
-    {
-      char *v = grub_env_get (name);
-      if (v && v[0])
-	{
-	  if (type == GRUB_SCRIPT_ARG_TYPE_VAR)
-	    {
-	      if (grub_script_argv_split_append (&result, v))
-		goto fail;
-	    }
-	  else
-	    if (grub_script_argv_append (&result, v))
-	      goto fail;
-	}
-    }
-  else if (! scope)
-    {
-      if (grub_script_argv_append (&result, 0))
-	goto fail;
-    }
-  else if (grub_strcmp (name, "#") == 0)
-    {
-      char buffer[ERRNO_DIGITS_MAX + 1];
-      grub_snprintf (buffer, sizeof (buffer), "%u", scope->argv.argc);
-      if (grub_script_argv_append (&result, buffer))
-	goto fail;
-    }
-  else if (grub_strcmp (name, "*") == 0)
-    {
-      unsigned i;
-
-      for (i = 0; i < scope->argv.argc; i++)
-	if (type == GRUB_SCRIPT_ARG_TYPE_VAR)
-	  {
-	    if (i != 0 && grub_script_argv_next (&result))
-	      goto fail;
-
-	    if (grub_script_argv_split_append (&result, scope->argv.args[i]))
-	      goto fail;
-	  }
-	else
-	  {
-	    if (i != 0 && grub_script_argv_append (&result, " "))
-	      goto fail;
-
-	    if (grub_script_argv_append (&result, scope->argv.args[i]))
-	      goto fail;
-	  }
-    }
-  else if (grub_strcmp (name, "@") == 0)
-    {
-      unsigned i;
-
-      for (i = 0; i < scope->argv.argc; i++)
-	{
-	  if (i != 0 && grub_script_argv_next (&result))
-	    goto fail;
-
-	  if (type == GRUB_SCRIPT_ARG_TYPE_VAR)
-	    {
-	      if (grub_script_argv_split_append (&result, scope->argv.args[i]))
-		goto fail;
-	    }
-	  else
-	    if (grub_script_argv_append (&result, scope->argv.args[i]))
-	      goto fail;
-	}
-    }
-  else
-    {
-      unsigned long num = grub_strtoul (name, 0, 10);
-      if (num == 0)
-	; /* XXX no file name, for now.  */
-
-      else if (num <= scope->argv.argc)
-	{
-	  if (type == GRUB_SCRIPT_ARG_TYPE_VAR)
-	    {
-	      if (grub_script_argv_split_append (&result,
-						 scope->argv.args[num - 1]))
-		goto fail;
-	    }
-	  else
-	    if (grub_script_argv_append (&result, scope->argv.args[num - 1]))
-	      goto fail;
-	}
-    }
-
-  return result.args;
-
- fail:
-
-  grub_script_argv_free (&result);
-  return 0;
-}
-
-static grub_err_t
-grub_script_env_set (const char *name, const char *val)
-{
-  if (grub_env_special (name))
-    return grub_error (GRUB_ERR_BAD_ARGUMENT, "bad variable name");
-
-  return grub_env_set (name, val);
-}
-
-/* Expand arguments in ARGLIST into multiple arguments.  */
-static int
-grub_script_arglist_to_argv (struct grub_script_arglist *arglist,
-			     struct grub_script_argv *argv)
-{
-  int i;
-  char **values = 0;
-  struct grub_script_arg *arg = 0;
-  struct grub_script_argv result = { 0, 0 };
-
-  for (; arglist && arglist->arg; arglist = arglist->next)
-    {
->>>>>>> be6dbb87
       if (grub_script_argv_next (&result))
 	goto fail;
 
@@ -407,17 +265,11 @@
 grub_script_function_call (grub_script_function_t func, int argc, char **args)
 {
   grub_err_t ret = 0;
-<<<<<<< HEAD
   unsigned long loops = active_loops;
   struct grub_script_scope *old_scope;
   struct grub_script_scope new_scope;
 
   active_loops = 0;
-=======
-  struct grub_script_scope *old_scope;
-  struct grub_script_scope new_scope;
-
->>>>>>> be6dbb87
   new_scope.argv.argc = argc;
   new_scope.argv.args = args;
 
@@ -426,10 +278,7 @@
 
   ret = grub_script_execute (func->func);
 
-<<<<<<< HEAD
   active_loops = loops;
-=======
->>>>>>> be6dbb87
   scope = old_scope;
   return ret;
 }
@@ -447,11 +296,7 @@
   struct grub_script_argv argv = { 0, 0 };
 
   /* Lookup the command.  */
-<<<<<<< HEAD
-  if (grub_script_arglist_to_argv (cmdline->arglist, &argv))
-=======
   if (grub_script_arglist_to_argv (cmdline->arglist, &argv) || ! argv.args[0])
->>>>>>> be6dbb87
     return grub_errno;
 
   cmdname = argv.args[0];
@@ -518,11 +363,7 @@
   struct grub_script_cmd *cmd;
 
   /* Loop over every command and execute it.  */
-<<<<<<< HEAD
   for (cmd = list->next; cmd && ! active_breaks; cmd = cmd->next)
-=======
-  for (cmd = list->next; cmd; cmd = cmd->next)
->>>>>>> be6dbb87
     ret = grub_script_execute_cmd (cmd);
 
   return ret;
@@ -566,7 +407,6 @@
   result = 0;
   for (i = 0; i < argv.argc; i++)
     {
-<<<<<<< HEAD
       if (! active_breaks)
 	{
 	  grub_script_env_set (cmdfor->name->str, argv.args[i]);
@@ -578,12 +418,6 @@
     active_breaks--;
 
   active_loops--;
-=======
-      grub_script_env_set (cmdfor->name->str, argv.args[i]);
-      result = grub_script_execute_cmd (cmdfor->list);
-    }
-
->>>>>>> be6dbb87
   grub_script_argv_free (&argv);
   return result;
 }
