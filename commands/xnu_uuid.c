/* xnu_uuid.c - transform 64-bit serial number
   to 128-bit uuid suitable for xnu. */
/*
 *  GRUB  --  GRand Unified Bootloader
 *  Copyright (C) 1995,1996,1998,1999,2001,2002,
 *                2003, 2009  Free Software Foundation, Inc.
 *
 *  GRUB is free software: you can redistribute it and/or modify
 *  it under the terms of the GNU General Public License as published by
 *  the Free Software Foundation, either version 3 of the License, or
 *  (at your option) any later version.
 *
 *  GRUB is distributed in the hope that it will be useful,
 *  but WITHOUT ANY WARRANTY; without even the implied warranty of
 *  MERCHANTABILITY or FITNESS FOR A PARTICULAR PURPOSE.  See the
 *  GNU General Public License for more details.
 *
 *  You should have received a copy of the GNU General Public License
 *  along with GRUB.  If not, see <http://www.gnu.org/licenses/>.
 */

#include <grub/types.h>
#include <grub/misc.h>
#include <grub/mm.h>
#include <grub/err.h>
#include <grub/dl.h>
#include <grub/device.h>
#include <grub/disk.h>
#include <grub/fs.h>
#include <grub/file.h>
#include <grub/misc.h>
#include <grub/env.h>
#include <grub/command.h>
#include <grub/i18n.h>
#include <grub/crypto.h>

/* This prefix is used by xnu and boot-132 to hash
   together with volume serial. */
static grub_uint8_t hash_prefix[16]
  = {0xB3, 0xE2, 0x0F, 0x39, 0xF2, 0x92, 0x11, 0xD6,
     0x97, 0xA4, 0x00, 0x30, 0x65, 0x43, 0xEC, 0xAC};

static grub_err_t
grub_cmd_xnu_uuid (grub_command_t cmd __attribute__ ((unused)),
		   int argc, char **args)
{
  grub_uint64_t serial;
  grub_uint8_t *xnu_uuid;
  char uuid_string[sizeof ("xxxxxxxx-xxxx-xxxx-xxxx-xxxxxxxxxxxx")];
  char *ptr;
  grub_uint8_t ctx[GRUB_MD_MD5->contextsize];

  if (argc < 1)
    return grub_error (GRUB_ERR_BAD_ARGUMENT, "UUID required");

  serial = grub_cpu_to_be64 (grub_strtoull (args[0], 0, 16));

  GRUB_MD_MD5->init (&ctx);
  GRUB_MD_MD5->write (&ctx, hash_prefix, sizeof (hash_prefix));
  GRUB_MD_MD5->write (&ctx, &serial, sizeof (serial));
  GRUB_MD_MD5->final (&ctx);
  xnu_uuid = GRUB_MD_MD5->read (&ctx);

<<<<<<< HEAD
  md5 ((char *) &hashme, sizeof (hashme), (char *) xnu_uuid);
  grub_snprintf (uuid_string, sizeof (uuid_string),
		 "%02x%02x%02x%02x-%02x%02x-%02x%02x-%02x%02x-%02x%02x%02x%02x%02x%02x",
		 (unsigned int) xnu_uuid[0], (unsigned int) xnu_uuid[1],
		 (unsigned int) xnu_uuid[2], (unsigned int) xnu_uuid[3],
		 (unsigned int) xnu_uuid[4], (unsigned int) xnu_uuid[5],
		 (unsigned int) ((xnu_uuid[6] & 0xf) | 0x30),
		 (unsigned int) xnu_uuid[7],
		 (unsigned int) ((xnu_uuid[8] & 0x3f) | 0x80),
		 (unsigned int) xnu_uuid[9],
		 (unsigned int) xnu_uuid[10], (unsigned int) xnu_uuid[11],
		 (unsigned int) xnu_uuid[12], (unsigned int) xnu_uuid[13],
		 (unsigned int) xnu_uuid[14], (unsigned int) xnu_uuid[15]);
=======
  grub_sprintf (uuid_string,
		"%02x%02x%02x%02x-%02x%02x-%02x%02x-%02x%02x-%02x%02x%02x%02x%02x%02x",
		(unsigned int) xnu_uuid[0], (unsigned int) xnu_uuid[1],
		(unsigned int) xnu_uuid[2], (unsigned int) xnu_uuid[3],
		(unsigned int) xnu_uuid[4], (unsigned int) xnu_uuid[5],
		(unsigned int) ((xnu_uuid[6] & 0xf) | 0x30),
		(unsigned int) xnu_uuid[7],
		(unsigned int) ((xnu_uuid[8] & 0x3f) | 0x80),
		(unsigned int) xnu_uuid[9],
		(unsigned int) xnu_uuid[10], (unsigned int) xnu_uuid[11],
		(unsigned int) xnu_uuid[12], (unsigned int) xnu_uuid[13],
		(unsigned int) xnu_uuid[14], (unsigned int) xnu_uuid[15]);
>>>>>>> 1f5c8d38
  for (ptr = uuid_string; *ptr; ptr++)
    *ptr = grub_toupper (*ptr);
  if (argc == 1)
    grub_printf ("%s", uuid_string);
  if (argc > 1)
    grub_env_set (args[1], uuid_string);

  return GRUB_ERR_NONE;
}

static grub_command_t cmd;


GRUB_MOD_INIT (xnu_uuid)
{
  cmd = grub_register_command ("xnu_uuid", grub_cmd_xnu_uuid,
			       N_("GRUBUUID [VARNAME]"),
			       N_("Transform 64-bit UUID to format "
			       "suitable for XNU."));
}

GRUB_MOD_FINI (xnu_uuid)
{
  grub_unregister_command (cmd);
}<|MERGE_RESOLUTION|>--- conflicted
+++ resolved
@@ -61,22 +61,7 @@
   GRUB_MD_MD5->final (&ctx);
   xnu_uuid = GRUB_MD_MD5->read (&ctx);
 
-<<<<<<< HEAD
-  md5 ((char *) &hashme, sizeof (hashme), (char *) xnu_uuid);
   grub_snprintf (uuid_string, sizeof (uuid_string),
-		 "%02x%02x%02x%02x-%02x%02x-%02x%02x-%02x%02x-%02x%02x%02x%02x%02x%02x",
-		 (unsigned int) xnu_uuid[0], (unsigned int) xnu_uuid[1],
-		 (unsigned int) xnu_uuid[2], (unsigned int) xnu_uuid[3],
-		 (unsigned int) xnu_uuid[4], (unsigned int) xnu_uuid[5],
-		 (unsigned int) ((xnu_uuid[6] & 0xf) | 0x30),
-		 (unsigned int) xnu_uuid[7],
-		 (unsigned int) ((xnu_uuid[8] & 0x3f) | 0x80),
-		 (unsigned int) xnu_uuid[9],
-		 (unsigned int) xnu_uuid[10], (unsigned int) xnu_uuid[11],
-		 (unsigned int) xnu_uuid[12], (unsigned int) xnu_uuid[13],
-		 (unsigned int) xnu_uuid[14], (unsigned int) xnu_uuid[15]);
-=======
-  grub_sprintf (uuid_string,
 		"%02x%02x%02x%02x-%02x%02x-%02x%02x-%02x%02x-%02x%02x%02x%02x%02x%02x",
 		(unsigned int) xnu_uuid[0], (unsigned int) xnu_uuid[1],
 		(unsigned int) xnu_uuid[2], (unsigned int) xnu_uuid[3],
@@ -88,7 +73,6 @@
 		(unsigned int) xnu_uuid[10], (unsigned int) xnu_uuid[11],
 		(unsigned int) xnu_uuid[12], (unsigned int) xnu_uuid[13],
 		(unsigned int) xnu_uuid[14], (unsigned int) xnu_uuid[15]);
->>>>>>> 1f5c8d38
   for (ptr = uuid_string; *ptr; ptr++)
     *ptr = grub_toupper (*ptr);
   if (argc == 1)
