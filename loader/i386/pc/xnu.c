--- conflicted
+++ resolved
@@ -51,15 +51,10 @@
       if (! tmp)
 	return grub_error (GRUB_ERR_OUT_OF_MEMORY,
 			   "couldn't allocate temporary storag");
-<<<<<<< HEAD
-      err = grub_video_set_mode (tmp, video_hook);
-=======
-      grub_sprintf (tmp, "%s;" DEFAULT_VIDEO_MODE, modevar);
       err = grub_video_set_mode (tmp,
 				 GRUB_VIDEO_MODE_TYPE_PURE_TEXT
 				 | GRUB_VIDEO_MODE_TYPE_DEPTH_MASK,
 				 32 << GRUB_VIDEO_MODE_TYPE_DEPTH_POS);
->>>>>>> 1f5c8d38
       grub_free (tmp);
     }
 
