--- conflicted
+++ resolved
@@ -6,11 +6,7 @@
 msgstr ""
 "Project-Id-Version: GNU GRUB\n"
 "Report-Msgid-Bugs-To: \n"
-<<<<<<< HEAD
-"POT-Creation-Date: 2009-11-25 23:02+0100\n"
-=======
 "POT-Creation-Date: 2009-11-25 23:35+0100\n"
->>>>>>> fd585e2e
 "PO-Revision-Date: 2009-11-17 12:26+0100\n"
 "Last-Translator: Robert Millan <rmh.grub@aybabtu.com>\n"
 "Language-Team: None <no-team-yet@li.org>\n"
@@ -18,42 +14,38 @@
 "Content-Type: text/plain; charset=utf-8\n"
 "Content-Transfer-Encoding: 8bit\n"
 
-#: util/grub-mkrawimage.c:66
+#: util/i386/pc/grub-mkimage.c:65
 msgid "the core image is too small"
 msgstr ""
 
-#: util/grub-mkrawimage.c:78
+#: util/i386/pc/grub-mkimage.c:77
 msgid "cannot compress the kernel image"
 msgstr ""
 
-#: util/grub-mkrawimage.c:152
-msgid "prefix too long"
-msgstr ""
-
-#: util/grub-mkrawimage.c:236
+#: util/i386/pc/grub-mkimage.c:138
+msgid "prefix is too long"
+msgstr ""
+
+#: util/i386/pc/grub-mkimage.c:206
 msgid "the core image is too big"
 msgstr ""
 
-#: util/grub-mkrawimage.c:241
+#: util/i386/pc/grub-mkimage.c:211
 #, c-format
 msgid "diskboot.img size must be %u bytes"
 msgstr ""
 
-#: util/grub-mkrawimage.c:315
+#: util/i386/pc/grub-mkimage.c:284
 #, c-format
 msgid "Core image is too big (%p > %p)\n"
 msgstr ""
 
-<<<<<<< HEAD
-#: util/grub-mkrawimage.c:424
-=======
 #: util/i386/pc/grub-mkimage.c:321 util/i386/pc/grub-setup.c:589
 #, c-format
 msgid "Try ``%s --help'' for more information.\n"
 msgstr "Proveu «%s --help» per a obtenir més informació.\n"
 
 #: util/i386/pc/grub-mkimage.c:323
->>>>>>> fd585e2e
 #, c-format
 msgid ""
 "Usage: grub-mkimage [OPTION]... [MODULES]\n"
@@ -63,13 +55,16 @@
 "  -d, --directory=DIR     use images and modules under DIR [default=%s]\n"
 "  -p, --prefix=DIR        set grub_prefix directory [default=%s]\n"
 "  -m, --memdisk=FILE      embed FILE as a memdisk image\n"
-"  -f, --font=FILE         embed FILE as a boot font\n"
 "  -c, --config=FILE       embed FILE as boot config\n"
 "  -o, --output=FILE       output a generated image to FILE [default=stdout]\n"
-"  -O, --format=FORMAT     generate an image in format [default="
-msgstr ""
-
-#: util/grub-mkrawimage.c:566
+"  -h, --help              display this message and exit\n"
+"  -V, --version           print version information and exit\n"
+"  -v, --verbose           print verbose messages\n"
+"\n"
+"Report bugs to <%s>.\n"
+msgstr ""
+
+#: util/i386/pc/grub-mkimage.c:429
 #, c-format
 msgid "cannot open %s"
 msgstr ""
@@ -198,11 +193,6 @@
 #, c-format
 msgid "Cannot open `%s'"
 msgstr ""
-
-#: util/i386/pc/grub-setup.c:591
-#, c-format
-msgid "Try ``%s --help'' for more information.\n"
-msgstr "Proveu «%s --help» per a obtenir més informació.\n"
 
 #: util/i386/pc/grub-setup.c:591
 #, c-format
