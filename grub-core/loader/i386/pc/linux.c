/* linux.c - boot Linux zImage or bzImage */
/*
 *  GRUB  --  GRand Unified Bootloader
 *  Copyright (C) 1999,2000,2001,2002,2003,2004,2005,2007,2008,2009,2010  Free Software Foundation, Inc.
 *
 *  GRUB is free software: you can redistribute it and/or modify
 *  it under the terms of the GNU General Public License as published by
 *  the Free Software Foundation, either version 3 of the License, or
 *  (at your option) any later version.
 *
 *  GRUB is distributed in the hope that it will be useful,
 *  but WITHOUT ANY WARRANTY; without even the implied warranty of
 *  MERCHANTABILITY or FITNESS FOR A PARTICULAR PURPOSE.  See the
 *  GNU General Public License for more details.
 *
 *  You should have received a copy of the GNU General Public License
 *  along with GRUB.  If not, see <http://www.gnu.org/licenses/>.
 */

#include <grub/loader.h>
#include <grub/machine/loader.h>
#include <grub/file.h>
#include <grub/err.h>
#include <grub/device.h>
#include <grub/disk.h>
#include <grub/misc.h>
#include <grub/types.h>
#include <grub/memory.h>
#include <grub/dl.h>
#include <grub/cpu/linux.h>
#include <grub/command.h>
#include <grub/i18n.h>
#include <grub/mm.h>
#include <grub/cpu/relocator.h>
#include <grub/video.h>
#include <grub/i386/floppy.h>
#include <grub/lib/cmdline.h>

GRUB_MOD_LICENSE ("GPLv3+");

#define GRUB_LINUX_CL_OFFSET		0x9000

static grub_dl_t my_mod;

static grub_size_t linux_mem_size;
static int loaded;
static struct grub_relocator *relocator = NULL;
static grub_addr_t grub_linux_real_target;
static char *grub_linux_real_chunk;
static grub_size_t grub_linux16_prot_size;
static grub_size_t maximal_cmdline_size;

static grub_err_t
grub_linux16_boot (void)
{
  grub_uint16_t segment;
  struct grub_relocator16_state state;

  segment = grub_linux_real_target >> 4;
  state.gs = state.fs = state.es = state.ds = state.ss = segment;
  state.sp = GRUB_LINUX_SETUP_STACK;
  state.cs = segment + 0x20;
  state.ip = 0;

  grub_video_set_mode ("text", 0, 0);

  grub_stop_floppy ();
  
  return grub_relocator16_boot (relocator, state);
}

static grub_err_t
grub_linux_unload (void)
{
  grub_dl_unref (my_mod);
  loaded = 0;
  grub_relocator_unload (relocator);
  relocator = NULL;
  return GRUB_ERR_NONE;
}

static grub_err_t
grub_cmd_linux (grub_command_t cmd __attribute__ ((unused)),
		int argc, char *argv[])
{
  grub_file_t file = 0;
  struct linux_kernel_header lh;
  grub_uint8_t setup_sects;
  grub_size_t real_size;
  grub_ssize_t len;
  int i;
  char *grub_linux_prot_chunk;
  int grub_linux_is_bzimage;
  grub_addr_t grub_linux_prot_target;
  grub_err_t err;

  grub_dl_ref (my_mod);

  if (argc == 0)
    {
      grub_error (GRUB_ERR_BAD_ARGUMENT, "no kernel specified");
      goto fail;
    }

  file = grub_file_open (argv[0]);
  if (! file)
    goto fail;

  if (grub_file_read (file, &lh, sizeof (lh)) != sizeof (lh))
    {
      grub_error (GRUB_ERR_READ_ERROR, "cannot read the Linux header");
      goto fail;
    }

  if (lh.boot_flag != grub_cpu_to_le16 (0xaa55))
    {
      grub_error (GRUB_ERR_BAD_OS, "invalid magic number");
      goto fail;
    }

  if (lh.setup_sects > GRUB_LINUX_MAX_SETUP_SECTS)
    {
      grub_error (GRUB_ERR_BAD_OS, "too many setup sectors");
      goto fail;
    }

  grub_linux_is_bzimage = 0;
  setup_sects = lh.setup_sects;
  linux_mem_size = 0;

  maximal_cmdline_size = 256;

  if (lh.header == grub_cpu_to_le32 (GRUB_LINUX_MAGIC_SIGNATURE)
      && grub_le_to_cpu16 (lh.version) >= 0x0200)
    {
      grub_linux_is_bzimage = (lh.loadflags & GRUB_LINUX_FLAG_BIG_KERNEL);
      lh.type_of_loader = GRUB_LINUX_BOOT_LOADER_TYPE;

      if (grub_le_to_cpu16 (lh.version) >= 0x0206)
	maximal_cmdline_size = grub_le_to_cpu32 (lh.cmdline_size) + 1;

      /* Put the real mode part at as a high location as possible.  */
      grub_linux_real_target = grub_mmap_get_lower () 
	- (GRUB_LINUX_CL_OFFSET + maximal_cmdline_size);
      /* But it must not exceed the traditional area.  */
      if (grub_linux_real_target > GRUB_LINUX_OLD_REAL_MODE_ADDR)
	grub_linux_real_target = GRUB_LINUX_OLD_REAL_MODE_ADDR;

      if (grub_le_to_cpu16 (lh.version) >= 0x0201)
	{
	  lh.heap_end_ptr = grub_cpu_to_le16 (GRUB_LINUX_HEAP_END_OFFSET);
	  lh.loadflags |= GRUB_LINUX_FLAG_CAN_USE_HEAP;
	}

      if (grub_le_to_cpu16 (lh.version) >= 0x0202)
	lh.cmd_line_ptr = grub_linux_real_target + GRUB_LINUX_CL_OFFSET;
      else
	{
	  lh.cl_magic = grub_cpu_to_le16 (GRUB_LINUX_CL_MAGIC);
	  lh.cl_offset = grub_cpu_to_le16 (GRUB_LINUX_CL_OFFSET);
	  lh.setup_move_size = grub_cpu_to_le16 (GRUB_LINUX_CL_OFFSET
						 + maximal_cmdline_size);
	}
    }
  else
    {
      /* Your kernel is quite old...  */
      lh.cl_magic = grub_cpu_to_le16 (GRUB_LINUX_CL_MAGIC);
      lh.cl_offset = grub_cpu_to_le16 (GRUB_LINUX_CL_OFFSET);

      setup_sects = GRUB_LINUX_DEFAULT_SETUP_SECTS;

      grub_linux_real_target = GRUB_LINUX_OLD_REAL_MODE_ADDR;
    }

  /* If SETUP_SECTS is not set, set it to the default (4).  */
  if (! setup_sects)
    setup_sects = GRUB_LINUX_DEFAULT_SETUP_SECTS;

  real_size = setup_sects << GRUB_DISK_SECTOR_BITS;
  grub_linux16_prot_size = grub_file_size (file)
    - real_size - GRUB_DISK_SECTOR_SIZE;

  if (! grub_linux_is_bzimage
      && GRUB_LINUX_ZIMAGE_ADDR + grub_linux16_prot_size
      > grub_linux_real_target)
    {
      grub_error (GRUB_ERR_BAD_OS, "too big zImage (0x%x > 0x%x), use bzImage instead",
		  (char *) GRUB_LINUX_ZIMAGE_ADDR + grub_linux16_prot_size,
		  (grub_size_t) grub_linux_real_target);
      goto fail;
    }

  if (grub_linux_real_target + GRUB_LINUX_CL_OFFSET + maximal_cmdline_size
      > grub_mmap_get_lower ())
    {
      grub_error (GRUB_ERR_OUT_OF_RANGE,
		 "too small lower memory (0x%x > 0x%x)",
		  grub_linux_real_target + GRUB_LINUX_CL_OFFSET
		  + maximal_cmdline_size,
		  (int) grub_mmap_get_lower ());
      goto fail;
    }

  grub_printf ("   [Linux-%s, setup=0x%x, size=0x%x]\n",
	       grub_linux_is_bzimage ? "bzImage" : "zImage", real_size,
	       grub_linux16_prot_size);

  relocator = grub_relocator_new ();
  if (!relocator)
    goto fail;

  for (i = 1; i < argc; i++)
    if (grub_memcmp (argv[i], "vga=", 4) == 0)
      {
	/* Video mode selection support.  */
	grub_uint16_t vid_mode;
	char *val = argv[i] + 4;

	if (grub_strcmp (val, "normal") == 0)
	  vid_mode = GRUB_LINUX_VID_MODE_NORMAL;
	else if (grub_strcmp (val, "ext") == 0)
	  vid_mode = GRUB_LINUX_VID_MODE_EXTENDED;
	else if (grub_strcmp (val, "ask") == 0)
	  vid_mode = GRUB_LINUX_VID_MODE_ASK;
	else
	  vid_mode = (grub_uint16_t) grub_strtoul (val, 0, 0);

	if (grub_errno)
	  goto fail;

	lh.vid_mode = grub_cpu_to_le16 (vid_mode);
      }
    else if (grub_memcmp (argv[i], "mem=", 4) == 0)
      {
	char *val = argv[i] + 4;

	linux_mem_size = grub_strtoul (val, &val, 0);

	if (grub_errno)
	  {
	    grub_errno = GRUB_ERR_NONE;
	    linux_mem_size = 0;
	  }
	else
	  {
	    int shift = 0;

	    switch (grub_tolower (val[0]))
	      {
	      case 'g':
		shift += 10;
	      case 'm':
		shift += 10;
	      case 'k':
		shift += 10;
	      default:
		break;
	      }

	    /* Check an overflow.  */
	    if (linux_mem_size > (~0UL >> shift))
	      linux_mem_size = 0;
	    else
	      linux_mem_size <<= shift;
	  }
      }

  {
    grub_relocator_chunk_t ch;
    err = grub_relocator_alloc_chunk_addr (relocator, &ch,
					   grub_linux_real_target,
					   GRUB_LINUX_CL_OFFSET
					   + maximal_cmdline_size);
    if (err)
      return err;
    grub_linux_real_chunk = get_virtual_current_address (ch);
  }

  /* Put the real mode code at the temporary address.  */
  grub_memmove (grub_linux_real_chunk, &lh, sizeof (lh));

  len = real_size + GRUB_DISK_SECTOR_SIZE - sizeof (lh);
  if (grub_file_read (file, grub_linux_real_chunk + sizeof (lh), len) != len)
    {
      grub_error (GRUB_ERR_FILE_READ_ERROR, "couldn't read file");
      goto fail;
    }

  if (lh.header != grub_cpu_to_le32 (GRUB_LINUX_MAGIC_SIGNATURE)
      || grub_le_to_cpu16 (lh.version) < 0x0200)
    /* Clear the heap space.  */
    grub_memset (grub_linux_real_chunk
		 + ((setup_sects + 1) << GRUB_DISK_SECTOR_BITS),
		 0,
		 ((GRUB_LINUX_MAX_SETUP_SECTS - setup_sects - 1)
		  << GRUB_DISK_SECTOR_BITS));

<<<<<<< HEAD
  /* Create kernel command line.  */
  grub_memcpy ((char *)grub_linux_real_chunk + GRUB_LINUX_CL_OFFSET,
		LINUX_IMAGE, sizeof (LINUX_IMAGE));
  grub_create_loader_cmdline (argc, argv,
			      (char *)grub_linux_real_chunk
			      + GRUB_LINUX_CL_OFFSET + sizeof (LINUX_IMAGE) - 1,
			      GRUB_LINUX_CL_END_OFFSET - GRUB_LINUX_CL_OFFSET
			      - (sizeof (LINUX_IMAGE) - 1));
=======
  /* Specify the boot file.  */
  dest = grub_stpcpy (grub_linux_real_chunk + GRUB_LINUX_CL_OFFSET,
		      "BOOT_IMAGE=");
  dest = grub_stpcpy (dest, argv[0]);

  /* Copy kernel parameters.  */
  for (i = 1;
       i < argc
	 && dest + grub_strlen (argv[i]) + 2 < (grub_linux_real_chunk
						+ GRUB_LINUX_CL_OFFSET
						+ maximal_cmdline_size);
       i++)
    {
      *dest++ = ' ';
      dest = grub_stpcpy (dest, argv[i]);
    }
>>>>>>> 30ba39d1

  if (grub_linux_is_bzimage)
    grub_linux_prot_target = GRUB_LINUX_BZIMAGE_ADDR;
  else
    grub_linux_prot_target = GRUB_LINUX_ZIMAGE_ADDR;
  {
    grub_relocator_chunk_t ch;
    err = grub_relocator_alloc_chunk_addr (relocator, &ch,
					   grub_linux_prot_target,
					   grub_linux16_prot_size);
    if (err)
      return err;
    grub_linux_prot_chunk = get_virtual_current_address (ch);
  }

  len = grub_linux16_prot_size;
  if (grub_file_read (file, grub_linux_prot_chunk, grub_linux16_prot_size)
      != (grub_ssize_t) grub_linux16_prot_size)
    grub_error (GRUB_ERR_FILE_READ_ERROR, "couldn't read file");

  if (grub_errno == GRUB_ERR_NONE)
    {
      grub_loader_set (grub_linux16_boot, grub_linux_unload, 0);
      loaded = 1;
    }

 fail:

  if (file)
    grub_file_close (file);

  if (grub_errno != GRUB_ERR_NONE)
    {
      grub_dl_unref (my_mod);
      loaded = 0;
      grub_relocator_unload (relocator);
    }

  return grub_errno;
}

static grub_err_t
grub_cmd_initrd (grub_command_t cmd __attribute__ ((unused)),
		 int argc, char *argv[])
{
  grub_file_t file = 0;
  grub_ssize_t size;
  grub_addr_t addr_max, addr_min;
  struct linux_kernel_header *lh;
  grub_uint8_t *initrd_chunk;
  grub_addr_t initrd_addr;
  grub_err_t err;

  if (argc == 0)
    {
      grub_error (GRUB_ERR_BAD_ARGUMENT, "no module specified");
      goto fail;
    }

  if (!loaded)
    {
      grub_error (GRUB_ERR_BAD_ARGUMENT, "you need to load the kernel first");
      goto fail;
    }

  lh = (struct linux_kernel_header *) grub_linux_real_chunk;

  if (!(lh->header == grub_cpu_to_le32 (GRUB_LINUX_MAGIC_SIGNATURE)
	&& grub_le_to_cpu16 (lh->version) >= 0x0200))
    {
      grub_error (GRUB_ERR_BAD_OS, "the kernel is too old for initrd");
      goto fail;
    }

  /* Get the highest address available for the initrd.  */
  if (grub_le_to_cpu16 (lh->version) >= 0x0203)
    {
      addr_max = grub_cpu_to_le32 (lh->initrd_addr_max);

      /* XXX in reality, Linux specifies a bogus value, so
	 it is necessary to make sure that ADDR_MAX does not exceed
	 0x3fffffff.  */
      if (addr_max > GRUB_LINUX_INITRD_MAX_ADDRESS)
	addr_max = GRUB_LINUX_INITRD_MAX_ADDRESS;
    }
  else
    addr_max = GRUB_LINUX_INITRD_MAX_ADDRESS;

  if (linux_mem_size != 0 && linux_mem_size < addr_max)
    addr_max = linux_mem_size;

  /* Linux 2.3.xx has a bug in the memory range check, so avoid
     the last page.
     Linux 2.2.xx has a bug in the memory range check, which is
     worse than that of Linux 2.3.xx, so avoid the last 64kb.  */
  addr_max -= 0x10000;

  addr_min = GRUB_LINUX_BZIMAGE_ADDR + grub_linux16_prot_size;

  grub_file_filter_disable_compression ();
  file = grub_file_open (argv[0]);
  if (!file)
    goto fail;

  size = grub_file_size (file);

  {
    grub_relocator_chunk_t ch;
    err = grub_relocator_alloc_chunk_align (relocator, &ch,
					    addr_min, addr_max - size,
					    size, 0x1000,
					    GRUB_RELOCATOR_PREFERENCE_HIGH);
    if (err)
      return err;
    initrd_chunk = get_virtual_current_address (ch);
    initrd_addr = get_physical_target_address (ch);
  }

  if (grub_file_read (file, initrd_chunk, size) != size)
    {
      grub_error (GRUB_ERR_FILE_READ_ERROR, "couldn't read file");
      goto fail;
    }

  lh->ramdisk_image = initrd_addr;
  lh->ramdisk_size = size;

 fail:
  if (file)
    grub_file_close (file);

  return grub_errno;
}

static grub_command_t cmd_linux, cmd_initrd;

GRUB_MOD_INIT(linux16)
{
  cmd_linux =
    grub_register_command ("linux16", grub_cmd_linux,
			   0, N_("Load Linux."));
  cmd_initrd =
    grub_register_command ("initrd16", grub_cmd_initrd,
			   0, N_("Load initrd."));
  my_mod = mod;
}

GRUB_MOD_FINI(linux16)
{
  grub_unregister_command (cmd_linux);
  grub_unregister_command (cmd_initrd);
}<|MERGE_RESOLUTION|>--- conflicted
+++ resolved
@@ -296,33 +296,14 @@
 		 ((GRUB_LINUX_MAX_SETUP_SECTS - setup_sects - 1)
 		  << GRUB_DISK_SECTOR_BITS));
 
-<<<<<<< HEAD
   /* Create kernel command line.  */
   grub_memcpy ((char *)grub_linux_real_chunk + GRUB_LINUX_CL_OFFSET,
 		LINUX_IMAGE, sizeof (LINUX_IMAGE));
   grub_create_loader_cmdline (argc, argv,
 			      (char *)grub_linux_real_chunk
 			      + GRUB_LINUX_CL_OFFSET + sizeof (LINUX_IMAGE) - 1,
-			      GRUB_LINUX_CL_END_OFFSET - GRUB_LINUX_CL_OFFSET
+			      maximal_cmdline_size
 			      - (sizeof (LINUX_IMAGE) - 1));
-=======
-  /* Specify the boot file.  */
-  dest = grub_stpcpy (grub_linux_real_chunk + GRUB_LINUX_CL_OFFSET,
-		      "BOOT_IMAGE=");
-  dest = grub_stpcpy (dest, argv[0]);
-
-  /* Copy kernel parameters.  */
-  for (i = 1;
-       i < argc
-	 && dest + grub_strlen (argv[i]) + 2 < (grub_linux_real_chunk
-						+ GRUB_LINUX_CL_OFFSET
-						+ maximal_cmdline_size);
-       i++)
-    {
-      *dest++ = ' ';
-      dest = grub_stpcpy (dest, argv[i]);
-    }
->>>>>>> 30ba39d1
 
   if (grub_linux_is_bzimage)
     grub_linux_prot_target = GRUB_LINUX_BZIMAGE_ADDR;
