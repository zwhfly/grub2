/* ohci.c - OHCI Support.  */
/*
 *  GRUB  --  GRand Unified Bootloader
 *  Copyright (C) 2008  Free Software Foundation, Inc.
 *
 *  GRUB is free software: you can redistribute it and/or modify
 *  it under the terms of the GNU General Public License as published by
 *  the Free Software Foundation, either version 3 of the License, or
 *  (at your option) any later version.
 *
 *  GRUB is distributed in the hope that it will be useful,
 *  but WITHOUT ANY WARRANTY; without even the implied warranty of
 *  MERCHANTABILITY or FITNESS FOR A PARTICULAR PURPOSE.  See the
 *  GNU General Public License for more details.
 *
 *  You should have received a copy of the GNU General Public License
 *  along with GRUB.  If not, see <http://www.gnu.org/licenses/>.
 */

#include <grub/dl.h>
#include <grub/mm.h>
#include <grub/usb.h>
#include <grub/usbtrans.h>
#include <grub/misc.h>
#include <grub/pci.h>
#include <grub/cpu/pci.h>
#include <grub/cpu/io.h>
#include <grub/time.h>
#include <grub/cs5536.h>
#include <grub/loader.h>

struct grub_ohci_hcca
{
  /* Pointers to Interrupt Endpoint Descriptors.  Not used by
     GRUB.  */
  grub_uint32_t inttable[32];

  /* Current frame number.  */
  grub_uint16_t framenumber;

  grub_uint16_t pad;

  /* List of completed TDs.  */
  grub_uint32_t donehead;

  grub_uint8_t reserved[116];
} __attribute__((packed));

/* OHCI General Transfer Descriptor */
struct grub_ohci_td
{
  /* Information used to construct the TOKEN packet.  */
  grub_uint32_t token;
  grub_uint32_t buffer; /* LittleEndian physical address */
  grub_uint32_t next_td; /* LittleEndian physical address */
  grub_uint32_t buffer_end; /* LittleEndian physical address */
  /* next values are not for OHCI HW */
  volatile struct grub_ohci_td *link_td; /* pointer to next free/chained TD
                          * pointer as uint32 */
  grub_uint32_t prev_td_phys; /* we need it to find previous TD
                               * physical address in CPU endian */
  grub_uint32_t tr_index; /* index of TD in transfer */
  grub_uint8_t pad[8 - sizeof (volatile struct grub_ohci_td *)]; /* padding to 32 bytes */
} __attribute__((packed));

/* OHCI Endpoint Descriptor.  */
struct grub_ohci_ed
{
  grub_uint32_t target;
  grub_uint32_t td_tail;
  grub_uint32_t td_head;
  grub_uint32_t next_ed;
} __attribute__((packed));

typedef volatile struct grub_ohci_td *grub_ohci_td_t;
typedef volatile struct grub_ohci_ed *grub_ohci_ed_t;

/* Experimental change of ED/TD allocation */
/* Little bit similar as in UHCI */
/* Implementation assumes:
 *      32-bits architecture - XXX: fix for 64-bits
 *      memory allocated by grub_memalign_dma32 must be continuous
 *      in virtual and also in physical memory */
struct grub_ohci
{
  volatile grub_uint32_t *iobase;
  volatile struct grub_ohci_hcca *hcca;
  grub_uint32_t hcca_addr;
  struct grub_pci_dma_chunk *hcca_chunk;
  grub_ohci_ed_t ed_ctrl; /* EDs for CONTROL */
  grub_uint32_t ed_ctrl_addr;
  struct grub_pci_dma_chunk *ed_ctrl_chunk;
  grub_ohci_ed_t ed_bulk; /* EDs for BULK */
  grub_uint32_t ed_bulk_addr;
  struct grub_pci_dma_chunk *ed_bulk_chunk;
  grub_ohci_td_t td; /* TDs */
  grub_uint32_t td_addr;
  struct grub_pci_dma_chunk *td_chunk;
  struct grub_ohci *next;
  grub_ohci_td_t td_free; /* Pointer to first free TD */
  int bad_OHCI;
};

static struct grub_ohci *ohci;

typedef enum
{
  GRUB_OHCI_REG_REVISION = 0x00,
  GRUB_OHCI_REG_CONTROL,
  GRUB_OHCI_REG_CMDSTATUS,
  GRUB_OHCI_REG_INTSTATUS,
  GRUB_OHCI_REG_INTENA,
  GRUB_OHCI_REG_INTDIS,
  GRUB_OHCI_REG_HCCA,
  GRUB_OHCI_REG_PERIODIC,
  GRUB_OHCI_REG_CONTROLHEAD,
  GRUB_OHCI_REG_CONTROLCURR,
  GRUB_OHCI_REG_BULKHEAD,
  GRUB_OHCI_REG_BULKCURR,
  GRUB_OHCI_REG_DONEHEAD,
  GRUB_OHCI_REG_FRAME_INTERVAL,
  GRUB_OHCI_REG_PERIODIC_START = 16,
  GRUB_OHCI_REG_RHUBA = 18,
  GRUB_OHCI_REG_RHUBPORT = 21,
  GRUB_OHCI_REG_LEGACY_CONTROL = 0x100,
  GRUB_OHCI_REG_LEGACY_INPUT = 0x104,
  GRUB_OHCI_REG_LEGACY_OUTPUT = 0x108,
  GRUB_OHCI_REG_LEGACY_STATUS = 0x10c
} grub_ohci_reg_t;

#define GRUB_OHCI_RHUB_PORT_POWER_MASK 0x300
#define GRUB_OHCI_RHUB_PORT_ALL_POWERED 0x200

#define GRUB_OHCI_REG_FRAME_INTERVAL_FSMPS_MASK 0x8fff0000
#define GRUB_OHCI_REG_FRAME_INTERVAL_FSMPS_SHIFT 16
#define GRUB_OHCI_REG_FRAME_INTERVAL_FI_SHIFT 0

/* XXX: Is this choice of timings sane?  */
#define GRUB_OHCI_FSMPS 0x2778
#define GRUB_OHCI_PERIODIC_START 0x257f
#define GRUB_OHCI_FRAME_INTERVAL 0x2edf

#define GRUB_OHCI_SET_PORT_ENABLE (1 << 1)
#define GRUB_OHCI_CLEAR_PORT_ENABLE (1 << 0)
#define GRUB_OHCI_SET_PORT_RESET (1 << 4)
#define GRUB_OHCI_SET_PORT_RESET_STATUS_CHANGE (1 << 20)

#define GRUB_OHCI_REG_CONTROL_BULK_ENABLE (1 << 5)
#define GRUB_OHCI_REG_CONTROL_CONTROL_ENABLE (1 << 4)

#define GRUB_OHCI_RESET_CONNECT_CHANGE (1 << 16)
#define GRUB_OHCI_CTRL_EDS 16
#define GRUB_OHCI_BULK_EDS 16
#define GRUB_OHCI_TDS 256

#define GRUB_OHCI_ED_ADDR_MASK 0x7ff

static inline grub_ohci_ed_t
grub_ohci_ed_phys2virt (struct grub_ohci *o, int bulk, grub_uint32_t x)
{
  if (!x)
    return NULL;
  if (bulk)
    return (grub_ohci_ed_t) (x - o->ed_bulk_addr
			     + (grub_uint8_t *) o->ed_bulk);
  return (grub_ohci_ed_t) (x - o->ed_ctrl_addr
			   + (grub_uint8_t *) o->ed_ctrl);
}

static grub_uint32_t
grub_ohci_virt_to_phys (struct grub_ohci *o, int bulk, grub_ohci_ed_t x)
{
  if (!x)
    return 0;

  if (bulk)
    return (grub_uint8_t *) x - (grub_uint8_t *) o->ed_bulk + o->ed_bulk_addr;
  return (grub_uint8_t *) x - (grub_uint8_t *) o->ed_ctrl + o->ed_ctrl_addr;
}

static inline grub_ohci_td_t
grub_ohci_td_phys2virt (struct grub_ohci *o, grub_uint32_t x)
{
  if (!x)
    return NULL;
  return (grub_ohci_td_t) (x - o->td_addr + (grub_uint8_t *) o->td);
}

static grub_uint32_t
grub_ohci_td_virt2phys (struct grub_ohci *o,  grub_ohci_td_t x)
{
  if (!x)
    return 0;
  return (grub_uint8_t *)x - (grub_uint8_t *)o->td + o->td_addr;
}

  
static grub_uint32_t
grub_ohci_readreg32 (struct grub_ohci *o, grub_ohci_reg_t reg)
{
  return grub_le_to_cpu32 (*(o->iobase + reg));
}

static void
grub_ohci_writereg32 (struct grub_ohci *o,
		      grub_ohci_reg_t reg, grub_uint32_t val)
{
  *(o->iobase + reg) = grub_cpu_to_le32 (val);
}



/* Iterate over all PCI devices.  Determine if a device is an OHCI
   controller.  If this is the case, initialize it.  */
static int NESTED_FUNC_ATTR
grub_ohci_pci_iter (grub_pci_device_t dev,
		    grub_pci_id_t pciid)
{
  grub_uint32_t interf;
  grub_uint32_t base;
  grub_pci_address_t addr;
  struct grub_ohci *o;
  grub_uint32_t revision;
  int cs5536;
  int j;
  
  /* Determine IO base address.  */
  grub_dprintf ("ohci", "pciid = %x\n", pciid);

  if (pciid == GRUB_CS5536_PCIID)
    {
      grub_uint64_t basereg;

      cs5536 = 1;
      basereg = grub_cs5536_read_msr (dev, GRUB_CS5536_MSR_USB_OHCI_BASE);
      if (!(basereg & GRUB_CS5536_MSR_USB_BASE_MEMORY_ENABLE))
	{
	  /* Shouldn't happen.  */
	  grub_dprintf ("ohci", "No OHCI address is assigned\n");
	  return 0;
	}
      base = (basereg & GRUB_CS5536_MSR_USB_BASE_ADDR_MASK);
      basereg |= GRUB_CS5536_MSR_USB_BASE_BUS_MASTER;
      basereg &= ~GRUB_CS5536_MSR_USB_BASE_PME_ENABLED;
      basereg &= ~GRUB_CS5536_MSR_USB_BASE_PME_STATUS;
      grub_cs5536_write_msr (dev, GRUB_CS5536_MSR_USB_OHCI_BASE, basereg);
    }
  else
    {
      grub_uint32_t class_code;
      grub_uint32_t class;
      grub_uint32_t subclass;

      addr = grub_pci_make_address (dev, GRUB_PCI_REG_CLASS);
      class_code = grub_pci_read (addr) >> 8;
      
      interf = class_code & 0xFF;
      subclass = (class_code >> 8) & 0xFF;
      class = class_code >> 16;

      /* If this is not an OHCI controller, just return.  */
      if (class != 0x0c || subclass != 0x03 || interf != 0x10)
	return 0;

      addr = grub_pci_make_address (dev, GRUB_PCI_REG_ADDRESS_REG0);
      base = grub_pci_read (addr);

#if 0
      /* Stop if there is no IO space base address defined.  */
      if (! (base & 1))
	return 0;
#endif

      grub_dprintf ("ohci", "class=0x%02x 0x%02x interface 0x%02x\n",
		    class, subclass, interf);
    }

  /* Allocate memory for the controller and register it.  */
  o = grub_malloc (sizeof (*o));
  if (! o)
    return 1;
  grub_memset ((void*)o, 0, sizeof (*o));
  o->iobase = grub_pci_device_map_range (dev, base, 0x800);

  grub_dprintf ("ohci", "base=%p\n", o->iobase);

  /* Reserve memory for the HCCA.  */
  o->hcca_chunk = grub_memalign_dma32 (256, 256);
  if (! o->hcca_chunk)
    goto fail;
  o->hcca = grub_dma_get_virt (o->hcca_chunk);
  o->hcca_addr = grub_dma_get_phys (o->hcca_chunk);
  grub_memset ((void*)o->hcca, 0, sizeof(*o->hcca));
  grub_dprintf ("ohci", "hcca: chunk=%p, virt=%p, phys=0x%02x\n",
                o->hcca_chunk, o->hcca, o->hcca_addr);

  /* Reserve memory for ctrl EDs.  */
  o->ed_ctrl_chunk = grub_memalign_dma32 (16, sizeof(struct grub_ohci_ed)*GRUB_OHCI_CTRL_EDS);
  if (! o->ed_ctrl_chunk)
    goto fail;
  o->ed_ctrl = grub_dma_get_virt (o->ed_ctrl_chunk);
  o->ed_ctrl_addr = grub_dma_get_phys (o->ed_ctrl_chunk);
  /* Preset EDs */
  grub_memset ((void*)o->ed_ctrl, 0, sizeof(struct grub_ohci_ed) * GRUB_OHCI_CTRL_EDS);
  for (j=0; j < GRUB_OHCI_CTRL_EDS; j++)
    o->ed_ctrl[j].target = grub_cpu_to_le32 (1 << 14); /* skip */
    
  grub_dprintf ("ohci", "EDs-C: chunk=%p, virt=%p, phys=0x%02x\n",
                o->ed_ctrl_chunk, o->ed_ctrl, o->ed_ctrl_addr);

  /* Reserve memory for bulk EDs.  */
  o->ed_bulk_chunk = grub_memalign_dma32 (16, sizeof(struct grub_ohci_ed)*GRUB_OHCI_BULK_EDS);
  if (! o->ed_bulk_chunk)
    goto fail;
  o->ed_bulk = grub_dma_get_virt (o->ed_bulk_chunk);
  o->ed_bulk_addr = grub_dma_get_phys (o->ed_bulk_chunk);
  /* Preset EDs */
  grub_memset ((void*)o->ed_bulk, 0, sizeof(struct grub_ohci_ed) * GRUB_OHCI_BULK_EDS);
  for (j=0; j < GRUB_OHCI_BULK_EDS; j++)
    o->ed_bulk[j].target = grub_cpu_to_le32 (1 << 14); /* skip */

  grub_dprintf ("ohci", "EDs-B: chunk=%p, virt=%p, phys=0x%02x\n",
                o->ed_bulk_chunk, o->ed_bulk, o->ed_bulk_addr);

  /* Reserve memory for TDs.  */
  o->td_chunk = grub_memalign_dma32 (32, sizeof(struct grub_ohci_td)*GRUB_OHCI_TDS);
  /* Why is it aligned on 32 boundary if spec. says 16 ?
   * We have structure 32 bytes long and we don't want cross
   * 4K boundary inside structure. */
  if (! o->td_chunk)
    goto fail;
  o->td_free = o->td = grub_dma_get_virt (o->td_chunk);
  o->td_addr = grub_dma_get_phys (o->td_chunk);
  /* Preset free TDs chain in TDs */
  grub_memset ((void*)o->td, 0, sizeof(struct grub_ohci_td) * GRUB_OHCI_TDS);
  for (j=0; j < (GRUB_OHCI_TDS-1); j++)
    o->td[j].link_td = &o->td[j+1];

  grub_dprintf ("ohci", "TDs: chunk=%p, virt=%p, phys=0x%02x\n",
                o->td_chunk, o->td, o->td_addr);

  /* Check if the OHCI revision is actually 1.0 as supported.  */
  revision = grub_ohci_readreg32 (o, GRUB_OHCI_REG_REVISION);
  grub_dprintf ("ohci", "OHCI revision=0x%02x\n", revision & 0xFF);
  if ((revision & 0xFF) != 0x10)
    goto fail;

  {
    grub_uint32_t control;
    /* Check SMM/BIOS ownership of OHCI (SMM = USB Legacy Support driver for BIOS) */
    control = grub_ohci_readreg32 (o, GRUB_OHCI_REG_CONTROL);
    if ((control & 0x100) != 0)
      {
	unsigned i;
	grub_dprintf("ohci", "OHCI is owned by SMM\n");
	/* Do change of ownership */
	/* Ownership change request */
	grub_ohci_writereg32 (o, GRUB_OHCI_REG_CMDSTATUS, (1<<3)); /* XXX: Magic.  */
	/* Waiting for SMM deactivation */
	for (i=0; i < 10; i++)
	  {
	    if ((grub_ohci_readreg32 (o, GRUB_OHCI_REG_CONTROL) & 0x100) == 0)
	      {
		grub_dprintf("ohci", "Ownership changed normally.\n");
		break;
	      }
	    grub_millisleep (100);
          }
	if (i >= 10)
	  {
	    grub_ohci_writereg32 (o, GRUB_OHCI_REG_CONTROL,
				  grub_ohci_readreg32 (o, GRUB_OHCI_REG_CONTROL) & ~0x100);
	    grub_dprintf("ohci", "Ownership changing timeout, change forced !\n");
	  }
      }
    else if (((control & 0x100) == 0) && 
	     ((control & 0xc0) != 0)) /* Not owned by SMM nor reset */
      {
	grub_dprintf("ohci", "OHCI is owned by BIOS\n");
	/* Do change of ownership - not implemented yet... */
	/* In fact we probably need to do nothing ...? */
      }
    else
      {
	grub_dprintf("ohci", "OHCI is not owned by SMM nor BIOS\n");
	/* We can setup OHCI. */
      }  
  }

  /* Suspend the OHCI by issuing a reset.  */
  grub_ohci_writereg32 (o, GRUB_OHCI_REG_CMDSTATUS, 1); /* XXX: Magic.  */
  grub_millisleep (1);
  grub_dprintf ("ohci", "OHCI reset\n");

  grub_ohci_writereg32 (o, GRUB_OHCI_REG_FRAME_INTERVAL,
			(GRUB_OHCI_FSMPS
			 << GRUB_OHCI_REG_FRAME_INTERVAL_FSMPS_SHIFT)
			| (GRUB_OHCI_FRAME_INTERVAL
			   << GRUB_OHCI_REG_FRAME_INTERVAL_FI_SHIFT));

  grub_ohci_writereg32 (o, GRUB_OHCI_REG_PERIODIC_START,
			GRUB_OHCI_PERIODIC_START);

  /* Setup the HCCA.  */
  o->hcca->donehead = 0;
  grub_ohci_writereg32 (o, GRUB_OHCI_REG_HCCA, o->hcca_addr);
  grub_dprintf ("ohci", "OHCI HCCA\n");

  /* Misc. pre-sets. */
  o->hcca->donehead = 0;
  grub_ohci_writereg32 (o, GRUB_OHCI_REG_INTSTATUS, 0x7f); /* Clears everything */
  /* We don't want modify CONTROL/BULK HEAD registers.
   * So we assign to HEAD registers zero ED from related array
   * and we will not use this ED, it will be always skipped.
   * It should not produce notable performance penalty (I hope). */
  grub_ohci_writereg32 (o, GRUB_OHCI_REG_CONTROLHEAD, o->ed_ctrl_addr);
  grub_ohci_writereg32 (o, GRUB_OHCI_REG_CONTROLCURR, 0);
  grub_ohci_writereg32 (o, GRUB_OHCI_REG_BULKHEAD, o->ed_bulk_addr);
  grub_ohci_writereg32 (o, GRUB_OHCI_REG_BULKCURR, 0);

  /* Check OHCI Legacy Support */
  if ((revision & 0x100) != 0)
    {
      grub_dprintf ("ohci", "Legacy Support registers detected\n");
      grub_dprintf ("ohci", "Current state of legacy control reg.: 0x%04x\n",
		    grub_ohci_readreg32 (o, GRUB_OHCI_REG_LEGACY_CONTROL));
      grub_ohci_writereg32 (o, GRUB_OHCI_REG_LEGACY_CONTROL,
			    (grub_ohci_readreg32 (o, GRUB_OHCI_REG_LEGACY_CONTROL)) & ~1);
      grub_dprintf ("ohci", "OHCI Legacy Support disabled.\n");
    }

  /* Enable the OHCI + enable CONTROL and BULK LIST.  */
  grub_ohci_writereg32 (o, GRUB_OHCI_REG_CONTROL,
			(2 << 6)
			| GRUB_OHCI_REG_CONTROL_CONTROL_ENABLE
			| GRUB_OHCI_REG_CONTROL_BULK_ENABLE );
  grub_dprintf ("ohci", "OHCI enable: 0x%02x\n",
		(grub_ohci_readreg32 (o, GRUB_OHCI_REG_CONTROL) >> 6) & 3);

  /* Power on all ports */
  grub_ohci_writereg32 (o, GRUB_OHCI_REG_RHUBA,
                       (grub_ohci_readreg32 (o, GRUB_OHCI_REG_RHUBA)
                        & ~GRUB_OHCI_RHUB_PORT_POWER_MASK)
                       | GRUB_OHCI_RHUB_PORT_ALL_POWERED);
  /* Now we have hot-plugging, we need to wait for stable power only */
  grub_millisleep (100);

  /* Link to ohci now that initialisation is successful.  */
  o->next = ohci;
  ohci = o;

  return 0;

 fail:
  if (o)
    grub_dma_free (o->td_chunk);
    grub_dma_free (o->ed_bulk_chunk);
    grub_dma_free (o->ed_ctrl_chunk);
    grub_dma_free (o->hcca_chunk);
  grub_free (o);

  return 0;
}


static void
grub_ohci_inithw (void)
{
  grub_pci_iterate (grub_ohci_pci_iter);
}



static int
grub_ohci_iterate (int (*hook) (grub_usb_controller_t dev))
{
  struct grub_ohci *o;
  struct grub_usb_controller dev;

  for (o = ohci; o; o = o->next)
    {
      dev.data = o;
      if (hook (&dev))
	return 1;
    }

  return 0;
}

static grub_ohci_ed_t
grub_ohci_find_ed (struct grub_ohci *o, int bulk, grub_uint32_t target)
{
  grub_ohci_ed_t ed, ed_next;
  grub_uint32_t target_addr = target & GRUB_OHCI_ED_ADDR_MASK;
  int count;
  int i;

  /* Use proper values and structures. */
  if (bulk)
    {    
      count = GRUB_OHCI_BULK_EDS;
      ed = o->ed_bulk;
      ed_next = grub_ohci_ed_phys2virt(o, bulk,
                  grub_le_to_cpu32 (ed->next_ed) );
    }
  else
    {
      count = GRUB_OHCI_CTRL_EDS;
      ed = o->ed_ctrl;
      ed_next = grub_ohci_ed_phys2virt(o, bulk,
                  grub_le_to_cpu32 (ed->next_ed) );
    }

   /* First try to find existing ED with proper target address */
  for (i = 0; ; )
    {
      if (i && /* We ignore zero ED */
           ((ed->target & GRUB_OHCI_ED_ADDR_MASK) == target_addr))
        return ed; /* Found proper existing ED */
      i++;
      if (ed_next && (i < count))
        {
          ed = ed_next;
          ed_next = grub_ohci_ed_phys2virt(o, bulk,
                      grub_le_to_cpu32 (ed->next_ed) );
          continue;
        }
      break;
    }
  /* ED with target_addr does not exist, we have to add it */
  /* Have we any free ED in array ? */
  if (i >= count) /* No. */
    return NULL;
  /* Currently we simply take next ED in array, no allocation
   * function is used. It should be no problem until hot-plugging
   * will be implemented, i.e. until we will need to de-allocate EDs
   * of unplugged devices. */
  /* We can link new ED to previous ED safely as the new ED should
   * still have set skip bit. */
  ed->next_ed = grub_cpu_to_le32 ( grub_ohci_virt_to_phys (o,
                                     bulk, &ed[1]));
  return &ed[1];
}

static grub_ohci_td_t
grub_ohci_alloc_td (struct grub_ohci *o)
{
  grub_ohci_td_t ret;

  /* Check if there is a Transfer Descriptor available.  */
  if (! o->td_free)
    return NULL;

  ret = o->td_free; /* Take current free TD */
  o->td_free = (grub_ohci_td_t)ret->link_td; /* Advance to next free TD in chain */
  ret->link_td = 0; /* Reset link_td in allocated TD */
  return ret;
}

static void
grub_ohci_free_td (struct grub_ohci *o, grub_ohci_td_t td)
{
  grub_memset ( (void*)td, 0, sizeof(struct grub_ohci_td) ); 
  td->link_td = o->td_free; /* Cahin new free TD & rest */
  o->td_free = td; /* Change address of first free TD */
}

static void
grub_ohci_free_tds (struct grub_ohci *o, grub_ohci_td_t td)
{
  if (!td)
    return;
    
  /* Unchain first TD from previous TD if it is chained */
  if (td->prev_td_phys)
    {
      grub_ohci_td_t td_prev_virt = grub_ohci_td_phys2virt(o,
                                      td->prev_td_phys);

      if (td == (grub_ohci_td_t) td_prev_virt->link_td)
        td_prev_virt->link_td = 0;
    }
  
  /* Free all TDs from td  (chained by link_td) */
  while (td)
    {
      grub_ohci_td_t tdprev;
      
      /* Unlink the queue.  */
      tdprev = td;
      td = (grub_ohci_td_t) td->link_td;

      /* Free the TD.  */
      grub_ohci_free_td (o, tdprev);
    }
}

static void
grub_ohci_transaction (grub_ohci_td_t td,
		       grub_transfer_type_t type, unsigned int toggle,
		       grub_size_t size, grub_uint32_t data)
{
  grub_uint32_t token;
  grub_uint32_t buffer;
  grub_uint32_t buffer_end;

  grub_dprintf ("ohci", "OHCI transaction td=%p type=%d, toggle=%d, size=%lu\n",
		td, type, toggle, (unsigned long) size);

  switch (type)
    {
    case GRUB_USB_TRANSFER_TYPE_SETUP:
      token = 0 << 19;
      break;
    case GRUB_USB_TRANSFER_TYPE_IN:
      token = 2 << 19;
      break;
    case GRUB_USB_TRANSFER_TYPE_OUT:
      token = 1 << 19;
      break;
    default:
      token = 0;
      break;
    }

  /* Set the token (Always generate interrupt - bits 21-23 = 0).  */
  token |= toggle << 24;
  token |= 1 << 25;

  /* Set "Not accessed" error code */
  token |= 15 << 28;

  buffer = data;
  buffer_end = buffer + size - 1;

  /* Set correct buffer values in TD if zero transfer occurs */
  if (size)
    {
      buffer = (grub_uint32_t) data;
      buffer_end = buffer + size - 1;
      td->buffer = grub_cpu_to_le32 (buffer);
      td->buffer_end = grub_cpu_to_le32 (buffer_end);
    }
  else 
    {
      td->buffer = 0;
      td->buffer_end = 0;
    }

  /* Set the rest of TD */
  td->token = grub_cpu_to_le32 (token);
  td->next_td = 0;
}

struct grub_ohci_transfer_controller_data
{
  grub_uint32_t tderr_phys;
  grub_uint32_t td_last_phys;
  grub_ohci_ed_t ed_virt;
  grub_ohci_td_t td_current_virt;
  grub_ohci_td_t td_head_virt;
  grub_uint64_t bad_OHCI_delay;
};

static grub_usb_err_t
grub_ohci_setup_transfer (grub_usb_controller_t dev,
			  grub_usb_transfer_t transfer)
{
  struct grub_ohci *o = (struct grub_ohci *) dev->data;
  int bulk = 0;
  grub_ohci_td_t td_next_virt;
  grub_uint32_t target;
  grub_uint32_t td_head_phys;
  grub_uint32_t td_tail_phys;
  int i;
  struct grub_ohci_transfer_controller_data *cdata;

  cdata = grub_zalloc (sizeof (*cdata));
  if (!cdata)
    return GRUB_USB_ERR_INTERNAL;

  /* Pre-set target for ED - we need it to find proper ED */
  /* Set the device address.  */
  target = transfer->devaddr;
  /* Set the endpoint. It should be masked, we need 4 bits only. */
  target |= (transfer->endpoint & 15) << 7;
  /* Set the device speed.  */
  target |= (transfer->dev->speed == GRUB_USB_SPEED_LOW) << 13;
  /* Set the maximum packet size.  */
  target |= transfer->max << 16;

  /* Determine if transfer type is bulk - we need to select proper ED */
  switch (transfer->type)
    {
      case GRUB_USB_TRANSACTION_TYPE_BULK:
        bulk = 1;
	break;

      case GRUB_USB_TRANSACTION_TYPE_CONTROL:
        break;

      default:
	grub_free (cdata);
        return GRUB_USB_ERR_INTERNAL;
    }

  /* Find proper ED or add new ED */
  cdata->ed_virt = grub_ohci_find_ed (o, bulk, target);
  if (!cdata->ed_virt)
    {
      grub_dprintf ("ohci","Fatal: No free ED !\n");
      grub_free (cdata);
      return GRUB_USB_ERR_INTERNAL;
    }
  
  /* Take pointer to first TD from ED */
  td_head_phys = grub_le_to_cpu32 (cdata->ed_virt->td_head) & ~0xf;
  td_tail_phys = grub_le_to_cpu32 (cdata->ed_virt->td_tail) & ~0xf;

  /* Sanity check - td_head should be equal to td_tail */
  if (td_head_phys != td_tail_phys) /* Should never happen ! */
    {
      grub_dprintf ("ohci", "Fatal: HEAD is not equal to TAIL !\n");
      grub_dprintf ("ohci", "HEAD = 0x%02x, TAIL = 0x%02x\n",
                    td_head_phys, td_tail_phys);
      /* XXX: Fix: What to do ? */
      grub_free (cdata);
      return GRUB_USB_ERR_INTERNAL;
    }
  
  /* Now we should handle first TD. If ED is newly allocated,
   * we must allocate the first TD. */
  if (!td_head_phys)
    {
      cdata->td_head_virt = grub_ohci_alloc_td (o);
      if (!cdata->td_head_virt)
        return GRUB_USB_ERR_INTERNAL; /* We don't need de-allocate ED */
      /* We can set td_head only when ED is not active, i.e.
       * when it is newly allocated. */
      cdata->ed_virt->td_head
	= grub_cpu_to_le32 (grub_ohci_td_virt2phys (o, cdata->td_head_virt));
      cdata->ed_virt->td_tail = cdata->ed_virt->td_head;
    }
  else
    cdata->td_head_virt = grub_ohci_td_phys2virt ( o, td_head_phys );
    
  /* Set TDs */
  cdata->td_last_phys = td_head_phys; /* initial value to make compiler happy... */
  for (i = 0, cdata->td_current_virt = cdata->td_head_virt;
       i < transfer->transcnt; i++)
    {
      grub_usb_transaction_t tr = &transfer->transactions[i];

      grub_ohci_transaction (cdata->td_current_virt, tr->pid, tr->toggle,
			     tr->size, tr->data);

      /* Set index of TD in transfer */
      cdata->td_current_virt->tr_index = (grub_uint32_t) i;

      /* No IRQ request in TD if bad_OHCI set */
      if (o->bad_OHCI)
        cdata->td_current_virt->token |= grub_cpu_to_le32 ( 7 << 21);
      
      /* Remember last used (processed) TD phys. addr. */
      cdata->td_last_phys = grub_ohci_td_virt2phys (o, cdata->td_current_virt);
      
      /* Allocate next TD */
      td_next_virt = grub_ohci_alloc_td (o);
      if (!td_next_virt) /* No free TD, cancel transfer and free TDs except head TD */
        {
          if (i) /* if i==0 we have nothing to free... */
            grub_ohci_free_tds (o, grub_ohci_td_phys2virt(o,
							  grub_le_to_cpu32 (cdata->td_head_virt->next_td)));
          /* Reset head TD */
          grub_memset ( (void*)cdata->td_head_virt, 0,
                        sizeof(struct grub_ohci_td) );
          grub_dprintf ("ohci", "Fatal: No free TD !");
	  grub_free (cdata);
          return GRUB_USB_ERR_INTERNAL;
        }

      /* Chain TDs */
<<<<<<< HEAD
      cdata->td_current_virt->link_td = (grub_uint32_t) td_next_virt;
      cdata->td_current_virt->next_td
	= grub_cpu_to_le32 (grub_ohci_td_virt2phys (o, td_next_virt));
      td_next_virt->prev_td_phys
	= grub_ohci_td_virt2phys (o, cdata->td_current_virt);
      cdata->td_current_virt = td_next_virt;
=======
      td_current_virt->link_td = td_next_virt;
      td_current_virt->next_td = grub_cpu_to_le32 (
                                   grub_ohci_td_virt2phys (o,
                                     td_next_virt) );
      td_next_virt->prev_td_phys = grub_ohci_td_virt2phys (o,
                                td_current_virt);
      td_current_virt = td_next_virt;
>>>>>>> 26a96876
    }

  grub_dprintf ("ohci", "Tail TD (not processed) = %p\n",
                cdata->td_current_virt);
  
  /* Setup the Endpoint Descriptor for transfer.  */
  /* First set necessary fields in TARGET but keep (or set) skip bit */
  /* Note: It could be simpler if speed, format and max. packet
   * size never change after first allocation of ED.
   * But unfortunately max. packet size may change during initial
   * setup sequence and we must handle it. */
  cdata->ed_virt->target = grub_cpu_to_le32 (target | (1 << 14));
  /* Set td_tail */
  cdata->ed_virt->td_tail
    = grub_cpu_to_le32 (grub_ohci_td_virt2phys (o, cdata->td_current_virt));
  /* Now reset skip bit */
  cdata->ed_virt->target = grub_cpu_to_le32 (target);
  /* ed_virt->td_head = grub_cpu_to_le32 (td_head); Must not be changed, it is maintained by OHCI */
  /* ed_virt->next_ed = grub_cpu_to_le32 (0); Handled by grub_ohci_find_ed, do not change ! */

  grub_dprintf ("ohci", "program OHCI\n");

  /* Program the OHCI to actually transfer.  */
  switch (transfer->type)
    {
    case GRUB_USB_TRANSACTION_TYPE_BULK:
      {
	grub_dprintf ("ohci", "BULK list filled\n");
	/* Set BulkListFilled.  */
	grub_ohci_writereg32 (o, GRUB_OHCI_REG_CMDSTATUS, 1 << 2);
	/* Read back of register should ensure it is really written */
	grub_ohci_readreg32 (o, GRUB_OHCI_REG_CMDSTATUS);
	break;
      }

    case GRUB_USB_TRANSACTION_TYPE_CONTROL:
      {
	grub_dprintf ("ohci", "CONTROL list filled\n");
	/* Set ControlListFilled.  */
	grub_ohci_writereg32 (o, GRUB_OHCI_REG_CMDSTATUS, 1 << 1);
	/* Read back of register should ensure it is really written */
	grub_ohci_readreg32 (o, GRUB_OHCI_REG_CMDSTATUS);
	break;
      }
    }

  transfer->controller_data = cdata;

  return GRUB_USB_ERR_NONE;
}

static void
pre_finish_transfer (grub_usb_controller_t dev,
		     grub_usb_transfer_t transfer)
{
  struct grub_ohci *o = dev->data;
  struct grub_ohci_transfer_controller_data *cdata = transfer->controller_data;
  grub_uint32_t target;
  grub_uint32_t status;
  grub_uint32_t control;
  grub_uint32_t intstatus;

  /* There are many ways how the loop above can finish:
   * - normally without any error via INTSTATUS WDH bit
   *   : tderr_phys == td_last_phys, td_head == td_tail
   * - normally with error via HALT bit in ED TD HEAD
   *   : td_head = next TD after TD with error
   *   : tderr_phys = last processed and retired TD with error,
   *     i.e. should be != 0
   *   : if bad_OHCI == TRUE, tderr_phys will be probably invalid
   * - unrecoverable error - I never seen it but it could be
   *   : err_unrec == TRUE, other values can contain anything...
   * - timeout, it can be caused by:
   *  -- bad USB device - some devices have some bugs, see Linux source
   *     and related links
   *  -- bad OHCI controller - e.g. lost interrupts or does not set
   *     proper bits in INTSTATUS when real IRQ not enabled etc.,
   *     see Linux source and related links
   *     One known bug is handled - if transfer finished
   *     successfully (i.e. HEAD==TAIL, last transfer TD is retired,
   *     HALT bit is not set) and WDH bit is not set in INTSTATUS - in
   *     this case we set o->bad_OHCI=TRUE and do alternate loop
   *     and error handling - but there is problem how to find retired
   *     TD with error code if HALT occurs and if DONEHEAD is not
   *     working - we need to find TD previous to current ED HEAD
   *  -- bad code of this driver or some unknown reasons - :-(
   *     it can be e.g. bad handling of EDs/TDs/toggle bit...
   */

  /* Remember target for debug and set skip flag in ED */
  /* It should be normaly not necessary but we need it at least
   * in case of timeout */
  target = grub_le_to_cpu32 ( cdata->ed_virt->target );
  cdata->ed_virt->target = grub_cpu_to_le32 (target | (1 << 14));
  /* Read registers for debug - they should be read now because
   * debug prints case unwanted delays, so something can happen
   * in the meantime... */
  control = grub_ohci_readreg32 (o, GRUB_OHCI_REG_CONTROL);
  status = grub_ohci_readreg32 (o, GRUB_OHCI_REG_CMDSTATUS);
  intstatus = grub_ohci_readreg32 (o, GRUB_OHCI_REG_INTSTATUS);
  /* Now print debug values - to have full info what happened */
  grub_dprintf ("ohci", "loop finished: control=0x%02x status=0x%02x\n",
		control, status);
  grub_dprintf ("ohci", "intstatus=0x%02x \n\t\t tderr_phys=0x%02x, td_last_phys=0x%02x\n",
		intstatus, cdata->tderr_phys, cdata->td_last_phys);
  grub_dprintf ("ohci", "TARGET=0x%02x, HEAD=0x%02x, TAIL=0x%02x\n",
                target,
                grub_le_to_cpu32 (cdata->ed_virt->td_head),
                grub_le_to_cpu32 (cdata->ed_virt->td_tail) );

}

static void
finish_transfer (grub_usb_controller_t dev,
		 grub_usb_transfer_t transfer)
{
  struct grub_ohci *o = dev->data;
  struct grub_ohci_transfer_controller_data *cdata = transfer->controller_data;

  /* Set empty ED - set HEAD = TAIL = last (not processed) TD */
  cdata->ed_virt->td_head = grub_cpu_to_le32 (grub_le_to_cpu32 (cdata->ed_virt->td_tail) & ~0xf); 

  /* At this point always should be:
   * ED has skip bit set and halted or empty or after next SOF,
   *    i.e. it is safe to free all TDs except last not processed
   * ED HEAD == TAIL == phys. addr. of td_current_virt */

  /* Reset DoneHead - sanity cleanup */
  o->hcca->donehead = 0;
  grub_ohci_writereg32 (o, GRUB_OHCI_REG_INTSTATUS, (1 << 1));
  /* Read back of register should ensure it is really written */
  grub_ohci_readreg32 (o, GRUB_OHCI_REG_INTSTATUS);

  /* Un-chainig of last TD */
  if (cdata->td_current_virt->prev_td_phys)
    {
      grub_ohci_td_t td_prev_virt
	= grub_ohci_td_phys2virt (o, cdata->td_current_virt->prev_td_phys);
      
      if (cdata->td_current_virt == (grub_ohci_td_t) td_prev_virt->link_td)
        td_prev_virt->link_td = 0;
    }

  grub_dprintf ("ohci", "OHCI finished, freeing\n");
  grub_ohci_free_tds (o, cdata->td_head_virt);
}

static grub_usb_err_t
parse_halt (grub_usb_controller_t dev,
	    grub_usb_transfer_t transfer,
	    grub_size_t *actual)
{
  struct grub_ohci *o = dev->data;
  struct grub_ohci_transfer_controller_data *cdata = transfer->controller_data;
  grub_uint8_t errcode = 0;
  grub_usb_err_t err = GRUB_USB_ERR_NAK;
  grub_ohci_td_t tderr_virt = NULL;

  *actual = 0;

  pre_finish_transfer (dev, transfer);

  /* First we must get proper tderr_phys value */
  if (o->bad_OHCI) /* In case of bad_OHCI tderr_phys can be wrong */
    {
      if (cdata->tderr_phys) /* check if tderr_phys points to TD with error */
	errcode = grub_le_to_cpu32 (grub_ohci_td_phys2virt (o,
							    cdata->tderr_phys)->token)
	  >> 28;
      if ( !cdata->tderr_phys || !errcode ) /* tderr_phys not valid or points to wrong TD */
	{ /* Retired TD with error should be previous TD to ED->td_head */
	  cdata->tderr_phys = grub_ohci_td_phys2virt (o,
						      grub_le_to_cpu32 (cdata->ed_virt->td_head) & ~0xf )
	    ->prev_td_phys;
	}
    }
  /* Even if we have "good" OHCI, in some cases
   * tderr_phys can be zero, check it */
  else if (!cdata->tderr_phys)
    /* Retired TD with error should be previous TD to ED->td_head */
    cdata->tderr_phys 
      = grub_ohci_td_phys2virt (o,
				grub_le_to_cpu32 (cdata->ed_virt->td_head)
				& ~0xf)->prev_td_phys;
    

  /* Prepare pointer to last processed TD and get error code */
  tderr_virt = grub_ohci_td_phys2virt (o, cdata->tderr_phys);
  /* Set index of last processed TD */
  if (tderr_virt)
    {
      errcode = grub_le_to_cpu32 (tderr_virt->token) >> 28;
      transfer->last_trans = tderr_virt->tr_index;
    }
  else
    transfer->last_trans = -1;
  
  /* Evaluation of error code */
  grub_dprintf ("ohci", "OHCI tderr_phys=0x%02x, errcode=0x%02x\n",
		cdata->tderr_phys, errcode);
  switch (errcode)
    {
    case 0:
      /* XXX: Should not happen!  */
      grub_error (GRUB_ERR_IO, "OHCI failed without reporting the reason");
      err = GRUB_USB_ERR_INTERNAL;
      break;

    case 1:
      /* XXX: CRC error.  */
      err = GRUB_USB_ERR_TIMEOUT;
      break;

    case 2:
      err = GRUB_USB_ERR_BITSTUFF;
      break;

    case 3:
      /* XXX: Data Toggle error.  */
      err = GRUB_USB_ERR_DATA;
      break;

    case 4:
      err = GRUB_USB_ERR_STALL;
      break;

    case 5:
      /* XXX: Not responding.  */
      err = GRUB_USB_ERR_TIMEOUT;
      break;

    case 6:
      /* XXX: PID Check bits failed.  */
      err = GRUB_USB_ERR_BABBLE;
      break;

    case 7:
      /* XXX: PID unexpected failed.  */
      err = GRUB_USB_ERR_BABBLE;
      break;

    case 8:
      /* XXX: Data overrun error.  */
      err = GRUB_USB_ERR_DATA;
      grub_dprintf ("ohci", "Overrun, failed TD address: %p, index: %d\n",
		    tderr_virt, tderr_virt->tr_index);
      break;

    case 9:
      /* XXX: Data underrun error.  */
      grub_dprintf ("ohci", "Underrun, failed TD address: %p, index: %d\n",
		    tderr_virt, tderr_virt->tr_index);
      if (transfer->last_trans == -1)
	break;
      *actual = transfer->transactions[transfer->last_trans].size
	- (grub_le_to_cpu32 (tderr_virt->buffer_end)
	   - grub_le_to_cpu32 (tderr_virt->buffer))
	+ transfer->transactions[transfer->last_trans].preceding;
      err = GRUB_USB_ERR_NONE;
      break;

    case 10:
      /* XXX: Reserved.  */
      err = GRUB_USB_ERR_NAK;
      break;

    case 11:
      /* XXX: Reserved.  */
      err = GRUB_USB_ERR_NAK;
      break;

    case 12:
      /* XXX: Buffer overrun.  */
      err = GRUB_USB_ERR_DATA;
      break;

    case 13:
      /* XXX: Buffer underrun.  */
      err = GRUB_USB_ERR_DATA;
      break;

    default:
      err = GRUB_USB_ERR_NAK;
      break;
    }

  finish_transfer (dev, transfer);

  return err;
}

static grub_usb_err_t
parse_success (grub_usb_controller_t dev,
	       grub_usb_transfer_t transfer,
	       grub_size_t *actual)
{
  struct grub_ohci *o = dev->data;
  struct grub_ohci_transfer_controller_data *cdata = transfer->controller_data;
  grub_ohci_td_t tderr_virt = NULL;

  pre_finish_transfer (dev, transfer);

  /* Simple workaround if donehead is not working */
  if (o->bad_OHCI &&
      (!cdata->tderr_phys || (cdata->tderr_phys != cdata->td_last_phys)))
    {
      grub_dprintf ("ohci", "normal finish, but tderr_phys corrected\n");
      cdata->tderr_phys = cdata->td_last_phys;
      /* I hope we can do it as transfer (most probably) finished OK */
    }
  /* Prepare pointer to last processed TD */
  tderr_virt = grub_ohci_td_phys2virt (o, cdata->tderr_phys);
  /* Set index of last processed TD */
  if (tderr_virt)
    transfer->last_trans = tderr_virt->tr_index;
  else
    transfer->last_trans = -1;
  *actual = transfer->size + 1;

  finish_transfer (dev, transfer);

  return GRUB_USB_ERR_NONE;
}

static grub_usb_err_t
parse_unrec (grub_usb_controller_t dev,
	     grub_usb_transfer_t transfer,
	     grub_size_t *actual)
{
  struct grub_ohci *o = dev->data;

  *actual = 0;

  pre_finish_transfer (dev, transfer);

  /* Don't try to get error code and last processed TD for proper
   * toggle bit value - anything can be invalid */
  grub_dprintf("ohci", "Unrecoverable error!");

  /* Do OHCI reset in case of unrecoverable error - maybe we will need
   * do more - re-enumerate bus etc. (?) */

  /* Suspend the OHCI by issuing a reset.  */
  grub_ohci_writereg32 (o, GRUB_OHCI_REG_CMDSTATUS, 1); /* XXX: Magic.  */
  /* Read back of register should ensure it is really written */
  grub_ohci_readreg32 (o, GRUB_OHCI_REG_CMDSTATUS);
  grub_millisleep (1);
  grub_dprintf ("ohci", "Unrecoverable error - OHCI reset\n");

  /* Misc. resets. */
  o->hcca->donehead = 0;
  grub_ohci_writereg32 (o, GRUB_OHCI_REG_INTSTATUS, 0x7f); /* Clears everything */
  grub_ohci_writereg32 (o, GRUB_OHCI_REG_CONTROLHEAD, o->ed_ctrl_addr);
  grub_ohci_writereg32 (o, GRUB_OHCI_REG_CONTROLCURR, 0);
  grub_ohci_writereg32 (o, GRUB_OHCI_REG_BULKHEAD, o->ed_bulk_addr);
  grub_ohci_writereg32 (o, GRUB_OHCI_REG_BULKCURR, 0);
  /* Read back of register should ensure it is really written */
  grub_ohci_readreg32 (o, GRUB_OHCI_REG_INTSTATUS);

  /* Enable the OHCI.  */
  grub_ohci_writereg32 (o, GRUB_OHCI_REG_CONTROL,
			(2 << 6)
			| GRUB_OHCI_REG_CONTROL_CONTROL_ENABLE
			| GRUB_OHCI_REG_CONTROL_BULK_ENABLE );
  finish_transfer (dev, transfer);

  return GRUB_USB_ERR_UNRECOVERABLE;
}

static grub_usb_err_t
grub_ohci_check_transfer (grub_usb_controller_t dev,
			  grub_usb_transfer_t transfer,
			  grub_size_t *actual)
{
  struct grub_ohci *o = dev->data;
  struct grub_ohci_transfer_controller_data *cdata = transfer->controller_data;
  grub_uint32_t intstatus;

  /* Check transfer status */
  intstatus = grub_ohci_readreg32 (o, GRUB_OHCI_REG_INTSTATUS);
  if (!o->bad_OHCI && (intstatus & 0x2) != 0)
    {
      /* Remember last successful TD */
      cdata->tderr_phys = grub_le_to_cpu32 (o->hcca->donehead) & ~0xf;
      /* Reset DoneHead */
      o->hcca->donehead = 0;
      grub_ohci_writereg32 (o, GRUB_OHCI_REG_INTSTATUS, (1 << 1));
      /* Read back of register should ensure it is really written */
      grub_ohci_readreg32 (o, GRUB_OHCI_REG_INTSTATUS);
      /* if TD is last, finish */
      if (cdata->tderr_phys == cdata->td_last_phys)
	{
	  if (grub_le_to_cpu32 (cdata->ed_virt->td_head) & 1)
	    return parse_halt (dev, transfer, actual);
	  else
	    return parse_success (dev, transfer, actual);
	}
      return GRUB_USB_ERR_WAIT;
    }

  if ((intstatus & 0x10) != 0)
    /* Unrecoverable error - only reset can help...! */
    return parse_unrec (dev, transfer, actual);

  /* Detected a HALT.  */
  if ((grub_le_to_cpu32 (cdata->ed_virt->td_head) & 1))
    {
      /* ED is halted, but donehead event can happened in the meantime */
      intstatus = grub_ohci_readreg32 (o, GRUB_OHCI_REG_INTSTATUS);
      if (!o->bad_OHCI && (intstatus & 0x2) != 0)
	{
	  /* Remember last successful TD */
	  cdata->tderr_phys = grub_le_to_cpu32 (o->hcca->donehead) & ~0xf;
	  /* Reset DoneHead */
	  o->hcca->donehead = 0;
	  grub_ohci_writereg32 (o, GRUB_OHCI_REG_INTSTATUS, (1 << 1));
	  /* Read back of register should ensure it is really written */
	  grub_ohci_readreg32 (o, GRUB_OHCI_REG_INTSTATUS);
	  /* if TD is last, finish */
	}
      return parse_halt (dev, transfer, actual);
    }

  /* bad OHCI handling */
  if ( (grub_le_to_cpu32 (cdata->ed_virt->td_head) & ~0xf) ==
       (grub_le_to_cpu32 (cdata->ed_virt->td_tail) & ~0xf) ) /* Empty ED */
    {
      if (o->bad_OHCI) /* Bad OHCI detected previously */
	{
	  /* Try get last successful TD. */
	  cdata->tderr_phys = grub_le_to_cpu32 (o->hcca->donehead) & ~0xf;
	  if (cdata->tderr_phys)/* Reset DoneHead if we were successful */
	    {
	      o->hcca->donehead = 0;
	      grub_ohci_writereg32 (o, GRUB_OHCI_REG_INTSTATUS, (1 << 1));
	      /* Read back of register should ensure it is really written */
	      grub_ohci_readreg32 (o, GRUB_OHCI_REG_INTSTATUS);
	    }
	  /* Check the HALT bit */
	  if (grub_le_to_cpu32 (cdata->ed_virt->td_head) & 1)
	    return parse_halt (dev, transfer, actual);
	  else
	    return parse_success (dev, transfer, actual);
	}
      else /* Detection of bad OHCI */
	/* We should wait short time (~2ms) before we say that
	 * it is bad OHCI to prevent some hazard -
	 * donehead can react in the meantime. This waiting is done
	 * only once per OHCI driver "live cycle". */
	if (!cdata->bad_OHCI_delay) /* Set delay time */
	  cdata->bad_OHCI_delay = grub_get_time_ms () + 2;
	else if (grub_get_time_ms () >= cdata->bad_OHCI_delay)
	  o->bad_OHCI = 1;
      return GRUB_USB_ERR_WAIT;
    }

  return GRUB_USB_ERR_WAIT;
}

static grub_usb_err_t
grub_ohci_cancel_transfer (grub_usb_controller_t dev,
			   grub_usb_transfer_t transfer)
{
  struct grub_ohci *o = dev->data;
  struct grub_ohci_transfer_controller_data *cdata = transfer->controller_data;
  grub_ohci_td_t tderr_virt = NULL;

  pre_finish_transfer (dev, transfer);

  grub_dprintf("ohci", "Timeout !\n");

  /* We should wait for next SOF to be sure that ED is unaccessed
   * by OHCI */
  /* SF bit reset. (SF bit indicates Start Of Frame (SOF) packet) */
  grub_ohci_writereg32 (o, GRUB_OHCI_REG_INTSTATUS, (1<<2));
  /* Wait for new SOF */
  while ((grub_ohci_readreg32 (o, GRUB_OHCI_REG_INTSTATUS) & 0x4) == 0);

  /* Now we must find last processed TD if bad_OHCI == TRUE */
  if (o->bad_OHCI)
    /* Retired TD with error should be previous TD to ED->td_head */
    cdata->tderr_phys
      = grub_ohci_td_phys2virt (o, grub_le_to_cpu32 (cdata->ed_virt->td_head)
				& ~0xf)->prev_td_phys;
    
  tderr_virt = grub_ohci_td_phys2virt (o,cdata-> tderr_phys);
  if (tderr_virt)
    transfer->last_trans = tderr_virt->tr_index;
  else
    transfer->last_trans = -1;

  finish_transfer (dev, transfer);

  return GRUB_USB_ERR_NONE;
}

static grub_err_t
grub_ohci_portstatus (grub_usb_controller_t dev,
		      unsigned int port, unsigned int enable)
{
   struct grub_ohci *o = (struct grub_ohci *) dev->data;
   grub_uint64_t endtime;

   grub_dprintf ("ohci", "begin of portstatus=0x%02x\n",
                 grub_ohci_readreg32 (o, GRUB_OHCI_REG_RHUBPORT + port));

   if (!enable) /* We don't need reset port */
     {
       /* Disable the port and wait for it. */
       grub_ohci_writereg32 (o, GRUB_OHCI_REG_RHUBPORT + port,
                             GRUB_OHCI_CLEAR_PORT_ENABLE);
       endtime = grub_get_time_ms () + 1000;
       while ((grub_ohci_readreg32 (o, GRUB_OHCI_REG_RHUBPORT + port)
               & (1 << 1)))
         if (grub_get_time_ms () > endtime)
           return grub_error (GRUB_ERR_IO, "OHCI Timed out - disable");

       grub_dprintf ("ohci", "end of portstatus=0x%02x\n",
         grub_ohci_readreg32 (o, GRUB_OHCI_REG_RHUBPORT + port));
       return GRUB_ERR_NONE;
     }
     
   /* Reset the port */
   grub_ohci_writereg32 (o, GRUB_OHCI_REG_RHUBPORT + port,
			 GRUB_OHCI_SET_PORT_RESET);
   grub_millisleep (50); /* For root hub should be nominaly 50ms */
 
    /* End the reset signaling.  */
   grub_ohci_writereg32 (o, GRUB_OHCI_REG_RHUBPORT + port,
			 GRUB_OHCI_SET_PORT_RESET_STATUS_CHANGE);
   grub_millisleep (10);

   /* Enable the port and wait for it. */
   grub_ohci_writereg32 (o, GRUB_OHCI_REG_RHUBPORT + port,
                         GRUB_OHCI_SET_PORT_ENABLE);
   endtime = grub_get_time_ms () + 1000;
   while (! (grub_ohci_readreg32 (o, GRUB_OHCI_REG_RHUBPORT + port)
           & (1 << 1)))
     if (grub_get_time_ms () > endtime)
       return grub_error (GRUB_ERR_IO, "OHCI Timed out - enable");

   grub_millisleep (10);

   /* Reset bit Connect Status Change */
   grub_ohci_writereg32 (o, GRUB_OHCI_REG_RHUBPORT + port,
                         GRUB_OHCI_RESET_CONNECT_CHANGE);

   grub_dprintf ("ohci", "end of portstatus=0x%02x\n",
		 grub_ohci_readreg32 (o, GRUB_OHCI_REG_RHUBPORT + port));
 
   return GRUB_ERR_NONE;
}

static grub_usb_speed_t
grub_ohci_detect_dev (grub_usb_controller_t dev, int port, int *changed)
{
   struct grub_ohci *o = (struct grub_ohci *) dev->data;
   grub_uint32_t status;

   status = grub_ohci_readreg32 (o, GRUB_OHCI_REG_RHUBPORT + port);

   grub_dprintf ("ohci", "detect_dev status=0x%02x\n", status);

   /* Connect Status Change bit - it detects change of connection */
   if (status & GRUB_OHCI_RESET_CONNECT_CHANGE)
     {
       *changed = 1;
       /* Reset bit Connect Status Change */
       grub_ohci_writereg32 (o, GRUB_OHCI_REG_RHUBPORT + port,
			     GRUB_OHCI_RESET_CONNECT_CHANGE);
     }
   else
     *changed = 0;

   if (! (status & 1))
     return GRUB_USB_SPEED_NONE;
   else if (status & (1 << 9))
     return GRUB_USB_SPEED_LOW;
   else
     return GRUB_USB_SPEED_FULL;
}

static int
grub_ohci_hubports (grub_usb_controller_t dev)
{
  struct grub_ohci *o = (struct grub_ohci *) dev->data;
  grub_uint32_t portinfo;

  portinfo = grub_ohci_readreg32 (o, GRUB_OHCI_REG_RHUBA);

  grub_dprintf ("ohci", "root hub ports=%d\n", portinfo & 0xFF);

  return portinfo & 0xFF;
}

static grub_err_t
grub_ohci_fini_hw (int noreturn __attribute__ ((unused)))
{
  struct grub_ohci *o;

  for (o = ohci; o; o = o->next)
    {
      int i, nports = grub_ohci_readreg32 (o, GRUB_OHCI_REG_RHUBA) & 0xff;
      grub_uint64_t maxtime;

      /* Set skip in all EDs */
      if (o->ed_bulk)
        for (i=0; i < GRUB_OHCI_BULK_EDS; i++)
          o->ed_bulk[i].target |= grub_cpu_to_le32 (1 << 14); /* skip */
      if (o->ed_ctrl)
        for (i=0; i < GRUB_OHCI_CTRL_EDS; i++)
          o->ed_ctrl[i].target |= grub_cpu_to_le32 (1 << 14); /* skip */

      /* We should wait for next SOF to be sure that all EDs are
       * unaccessed by OHCI. But OHCI can be non-functional, so
       * more than 1ms timeout have to be applied. */
      /* SF bit reset. (SF bit indicates Start Of Frame (SOF) packet) */
      grub_ohci_writereg32 (o, GRUB_OHCI_REG_INTSTATUS, (1<<2));
      maxtime = grub_get_time_ms () + 2;
      /* Wait for new SOF or timeout */
      while ( ((grub_ohci_readreg32 (o, GRUB_OHCI_REG_INTSTATUS) & 0x4)
                 == 0) || (grub_get_time_ms () >= maxtime) );

      for (i = 0; i < nports; i++)
	grub_ohci_writereg32 (o, GRUB_OHCI_REG_RHUBPORT + i,
			      GRUB_OHCI_CLEAR_PORT_ENABLE);

      grub_ohci_writereg32 (o, GRUB_OHCI_REG_CMDSTATUS, 1);
      grub_millisleep (1);
      grub_ohci_writereg32 (o, GRUB_OHCI_REG_HCCA, 0);
      grub_ohci_writereg32 (o, GRUB_OHCI_REG_CONTROLHEAD, 0);
      grub_ohci_writereg32 (o, GRUB_OHCI_REG_CONTROLCURR, 0);
      grub_ohci_writereg32 (o, GRUB_OHCI_REG_BULKHEAD, 0);
      grub_ohci_writereg32 (o, GRUB_OHCI_REG_BULKCURR, 0);
      grub_ohci_writereg32 (o, GRUB_OHCI_REG_DONEHEAD, 0);
      grub_ohci_writereg32 (o, GRUB_OHCI_REG_CONTROL, 0);
      /* Read back of register should ensure it is really written */
      grub_ohci_readreg32 (o, GRUB_OHCI_REG_INTSTATUS);

#if 0 /* Is this necessary before booting? Probably not .(?)
       * But it must be done if module is removed ! (Or not ?)
       * How to do it ? - Probably grub_ohci_restore_hw should be more
       * complicated. (?)
       * (If we do it, we need to reallocate EDs and TDs in function
       * grub_ohci_restore_hw ! */

      /* Free allocated EDs and TDs */
      grub_dma_free (o->td_chunk);
      grub_dma_free (o->ed_bulk_chunk);
      grub_dma_free (o->ed_ctrl_chunk);
      grub_dma_free (o->hcca_chunk);
#endif
    }
  grub_millisleep (10);

  return GRUB_ERR_NONE;
}

static grub_err_t
grub_ohci_restore_hw (void)
{
  struct grub_ohci *o;

  for (o = ohci; o; o = o->next)
    {
      grub_ohci_writereg32 (o, GRUB_OHCI_REG_HCCA, o->hcca_addr);
      o->hcca->donehead = 0;
      grub_ohci_writereg32 (o, GRUB_OHCI_REG_INTSTATUS, 0x7f); /* Clears everything */
      grub_ohci_writereg32 (o, GRUB_OHCI_REG_CONTROLHEAD, o->ed_ctrl_addr);
      grub_ohci_writereg32 (o, GRUB_OHCI_REG_CONTROLCURR, 0);
      grub_ohci_writereg32 (o, GRUB_OHCI_REG_BULKHEAD, o->ed_bulk_addr);
      grub_ohci_writereg32 (o, GRUB_OHCI_REG_BULKCURR, 0);
      /* Read back of register should ensure it is really written */
      grub_ohci_readreg32 (o, GRUB_OHCI_REG_INTSTATUS);

      /* Enable the OHCI.  */
      grub_ohci_writereg32 (o, GRUB_OHCI_REG_CONTROL,
                            (2 << 6)
                            | GRUB_OHCI_REG_CONTROL_CONTROL_ENABLE
                            | GRUB_OHCI_REG_CONTROL_BULK_ENABLE );
    }

  return GRUB_ERR_NONE;
}


static struct grub_usb_controller_dev usb_controller =
{
  .name = "ohci",
  .iterate = grub_ohci_iterate,
  .setup_transfer = grub_ohci_setup_transfer,
  .check_transfer = grub_ohci_check_transfer,
  .cancel_transfer = grub_ohci_cancel_transfer,
  .hubports = grub_ohci_hubports,
  .portstatus = grub_ohci_portstatus,
  .detect_dev = grub_ohci_detect_dev
};

GRUB_MOD_INIT(ohci)
{
  COMPILE_TIME_ASSERT (sizeof (struct grub_ohci_td) == 32);
  COMPILE_TIME_ASSERT (sizeof (struct grub_ohci_ed) == 16);
  grub_ohci_inithw ();
  grub_usb_controller_dev_register (&usb_controller);
  grub_loader_register_preboot_hook (grub_ohci_fini_hw, grub_ohci_restore_hw,
				     GRUB_LOADER_PREBOOT_HOOK_PRIO_DISK);
}

GRUB_MOD_FINI(ohci)
{
  grub_ohci_fini_hw (0);
  grub_usb_controller_dev_unregister (&usb_controller);
}<|MERGE_RESOLUTION|>--- conflicted
+++ resolved
@@ -782,22 +782,14 @@
         }
 
       /* Chain TDs */
-<<<<<<< HEAD
-      cdata->td_current_virt->link_td = (grub_uint32_t) td_next_virt;
-      cdata->td_current_virt->next_td
-	= grub_cpu_to_le32 (grub_ohci_td_virt2phys (o, td_next_virt));
-      td_next_virt->prev_td_phys
-	= grub_ohci_td_virt2phys (o, cdata->td_current_virt);
-      cdata->td_current_virt = td_next_virt;
-=======
-      td_current_virt->link_td = td_next_virt;
-      td_current_virt->next_td = grub_cpu_to_le32 (
+
+      cdata->td_current_virt->link_td = td_next_virt;
+      cdata->td_current_virt->next_td = grub_cpu_to_le32 (
                                    grub_ohci_td_virt2phys (o,
                                      td_next_virt) );
       td_next_virt->prev_td_phys = grub_ohci_td_virt2phys (o,
-                                td_current_virt);
-      td_current_virt = td_next_virt;
->>>>>>> 26a96876
+                                cdata->td_current_virt);
+      cdata->td_current_virt = td_next_virt;
     }
 
   grub_dprintf ("ohci", "Tail TD (not processed) = %p\n",
