--- conflicted
+++ resolved
@@ -34,10 +34,6 @@
 #include <stdint.h>
 #include <grub/util/misc.h>
 #include <grub/cryptodisk.h>
-
-#ifdef HAVE_DEVICE_MAPPER
-# include <libdevmapper.h>
-#endif
 
 #ifdef HAVE_DEVICE_MAPPER
 # include <libdevmapper.h>
@@ -699,46 +695,6 @@
       return 0;
     }
   return 1;
-<<<<<<< HEAD
-}
-
-#endif
-
-static int
-grub_util_is_lvm (const char *os_dev)
-{
-  if ((strncmp ("/dev/mapper/", os_dev, 12) != 0))
-    return 0;
-  
-#ifdef HAVE_DEVICE_MAPPER
-  {
-    const char *node_uuid;
-    struct dm_tree *tree;
-    struct dm_tree_node *node;
-
-    if (!grub_util_open_dm (os_dev, &tree, &node))
-      return 0;
-
-    node_uuid = dm_tree_node_get_uuid (node);
-    if (! node_uuid)
-      {
-	grub_dprintf ("hostdisk", "%s has no DM uuid\n", os_dev);
-	dm_tree_free (tree);
-	return 0;
-      }
-    if (strncmp (node_uuid, "LVM-", 4) != 0)
-      {
-	dm_tree_free (tree);
-	return 0;
-      }
-    dm_tree_free (tree);
-    return 1;
-  }
-#else
-  return 1;
-#endif /* HAVE_DEVICE_MAPPER */
-=======
->>>>>>> cb61a6fe
 }
 
 #endif
@@ -907,17 +863,11 @@
   if (grub_util_biosdisk_is_present (os_dev))
     return GRUB_DEV_ABSTRACTION_NONE;
 
-<<<<<<< HEAD
-  /* Check for LVM.  */
-  if (grub_util_is_lvm (os_dev))
-    return GRUB_DEV_ABSTRACTION_LVM;
-=======
   /* Check for LVM and LUKS.  */
   ret = grub_util_get_dm_abstraction (os_dev);
 
   if (ret != GRUB_DEV_ABSTRACTION_NONE)
     return ret;
->>>>>>> cb61a6fe
 
   /* Check for RAID.  */
   if (!strncmp (os_dev, "/dev/md", 7) && ! grub_util_device_is_mapped (os_dev))
@@ -1020,11 +970,6 @@
 void
 grub_util_pull_device (const char *os_dev)
 {
-<<<<<<< HEAD
-  switch (grub_util_get_dev_abstraction (os_dev))
-    {
-    case GRUB_DEV_ABSTRACTION_LVM:
-=======
   int ab;
   ab = grub_util_get_dev_abstraction (os_dev);
   switch (ab)
@@ -1096,17 +1041,13 @@
 
     case GRUB_DEV_ABSTRACTION_LVM:
     case GRUB_DEV_ABSTRACTION_LUKS:
->>>>>>> cb61a6fe
 #ifdef HAVE_DEVICE_MAPPER
       {
 	struct dm_tree *tree;
 	struct dm_tree_node *node;
 	struct dm_tree_node *child;
 	void *handle = NULL;
-<<<<<<< HEAD
-=======
 	char *lastsubdev = NULL;
->>>>>>> cb61a6fe
 
 	if (!grub_util_open_dm (os_dev, &tree, &node))
 	  return;
@@ -1119,11 +1060,6 @@
 	      continue;
 	    subdev = grub_find_device ("/dev", makedev (dm->major, dm->minor));
 	    if (subdev)
-<<<<<<< HEAD
-	      grub_util_pull_device (subdev);
-	  }
-	dm_tree_free (tree);
-=======
 	      {
 		lastsubdev = subdev;
 		grub_util_pull_device (subdev);
@@ -1144,7 +1080,6 @@
 	  }
 	else
 	  dm_tree_free (tree);
->>>>>>> cb61a6fe
       }
 #endif
       return;
@@ -1183,11 +1118,6 @@
 
 	len = strlen (os_dev) - offset + 1;
 	grub_dev = xmalloc (len + sizeof ("lvm/"));
-<<<<<<< HEAD
-
-	grub_memcpy (grub_dev, "lvm/", sizeof ("lvm/") - 1);
-	grub_memcpy (grub_dev + sizeof ("lvm/") - 1, os_dev + offset, len);
-=======
 
 	grub_memcpy (grub_dev, "lvm/", sizeof ("lvm/") - 1);
 	grub_memcpy (grub_dev + sizeof ("lvm/") - 1, os_dev + offset, len);
@@ -1256,7 +1186,6 @@
 		    }
 	      }
 	  }
->>>>>>> cb61a6fe
       }
       break;
 
