/* list.c - grub list function */
/*
 *  GRUB  --  GRand Unified Bootloader
 *  Copyright (C) 2009  Free Software Foundation, Inc.
 *
 *  GRUB is free software: you can redistribute it and/or modify
 *  it under the terms of the GNU General Public License as published by
 *  the Free Software Foundation, either version 3 of the License, or
 *  (at your option) any later version.
 *
 *  GRUB is distributed in the hope that it will be useful,
 *  but WITHOUT ANY WARRANTY; without even the implied warranty of
 *  MERCHANTABILITY or FITNESS FOR A PARTICULAR PURPOSE.  See the
 *  GNU General Public License for more details.
 *
 *  You should have received a copy of the GNU General Public License
 *  along with GRUB.  If not, see <http://www.gnu.org/licenses/>.
 */

#include <grub/list.h>
#include <grub/misc.h>
#include <grub/mm.h>

void *
grub_named_list_find (grub_named_list_t head, const char *name)
{
  grub_named_list_t item;

  FOR_LIST_ELEMENTS (item, head)
    if (grub_strcmp (item->name, name) == 0)
      return item;

  return NULL;
<<<<<<< HEAD
}

void
grub_prio_list_insert (grub_prio_list_t *head, grub_prio_list_t nitem)
{
  int inactive = 0;

  grub_prio_list_t *p, q;
    
  for (p = head, q = *p; q; p = &(q->next), q = q->next)
    {
      int r;

      r = grub_strcmp (nitem->name, q->name);
      if (r < 0)
	break;
      if (r > 0)
	continue;

      if (nitem->prio >= (q->prio & GRUB_PRIO_LIST_PRIO_MASK))
	{
	  q->prio &= ~GRUB_PRIO_LIST_FLAG_ACTIVE;
	  break;
	}

      inactive = 1;
    }

  *p = nitem;
  nitem->next = q;
  if (q)
    q->prev = &nitem->next;
  nitem->prev = p;

  if (! inactive)
    nitem->prio |= GRUB_PRIO_LIST_FLAG_ACTIVE;
}

void
grub_list_push (grub_list_t *head, grub_list_t item)
{
  item->prev = head;
  if (*head)
    (*head)->prev = &item->next;
  item->next = *head;
  *head = item;
}

void
grub_list_remove (grub_list_t item)
{
  if (item->prev)
    *item->prev = item->next;
  if (item->next)
    item->next->prev = item->prev;
  item->next = 0;
  item->prev = 0;
=======
>>>>>>> 92a40042
}<|MERGE_RESOLUTION|>--- conflicted
+++ resolved
@@ -31,43 +31,6 @@
       return item;
 
   return NULL;
-<<<<<<< HEAD
-}
-
-void
-grub_prio_list_insert (grub_prio_list_t *head, grub_prio_list_t nitem)
-{
-  int inactive = 0;
-
-  grub_prio_list_t *p, q;
-    
-  for (p = head, q = *p; q; p = &(q->next), q = q->next)
-    {
-      int r;
-
-      r = grub_strcmp (nitem->name, q->name);
-      if (r < 0)
-	break;
-      if (r > 0)
-	continue;
-
-      if (nitem->prio >= (q->prio & GRUB_PRIO_LIST_PRIO_MASK))
-	{
-	  q->prio &= ~GRUB_PRIO_LIST_FLAG_ACTIVE;
-	  break;
-	}
-
-      inactive = 1;
-    }
-
-  *p = nitem;
-  nitem->next = q;
-  if (q)
-    q->prev = &nitem->next;
-  nitem->prev = p;
-
-  if (! inactive)
-    nitem->prio |= GRUB_PRIO_LIST_FLAG_ACTIVE;
 }
 
 void
@@ -89,6 +52,4 @@
     item->next->prev = item->prev;
   item->next = 0;
   item->prev = 0;
-=======
->>>>>>> 92a40042
 }