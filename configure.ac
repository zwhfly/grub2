# Process this file with autoconf to produce a configure script.

# Copyright (C) 2002,2003,2004,2005,2006,2007,2008,2009  Free Software Foundation, Inc.
#
# This configure.ac is free software; the author
# gives unlimited permission to copy and/or distribute it,
# with or without modifications, as long as this notice is preserved.
#
# This program is distributed in the hope that it will be useful,
# but WITHOUT ANY WARRANTY, to the extent permitted by law; without
# even the implied warranty of MERCHANTABILITY or FITNESS FOR A
# PARTICULAR PURPOSE.

dnl This configure script is complicated, because GRUB needs to deal
dnl with three potentially different types:
dnl
dnl   build  -- the environment for building GRUB
dnl   host   -- the environment for running utilities
dnl   target -- the environment for running GRUB
dnl
dnl In addition, GRUB needs to deal with a platform specification
dnl which specifies the system running GRUB, such as firmware.
dnl This is necessary because the target type in autoconf does not
dnl describe such a system very well.
dnl
dnl The current strategy is to use variables with no prefix (such as
dnl CC, CFLAGS, etc.) for the host type as well as the build type,
dnl because GRUB does not need to use those variables for the build
dnl type, so there is no conflict. Variables with the prefix "TARGET_"
dnl (such as TARGET_CC, TARGET_CFLAGS, etc.) are used for the target
dnl type.


AC_INIT([GRUB],[1.97],[bug-grub@gnu.org])
AM_INIT_AUTOMAKE()
AC_PREREQ(2.59d)
AC_CONFIG_SRCDIR([include/grub/dl.h])
AC_CONFIG_HEADER([config.h])

# Checks for host and target systems.
AC_CANONICAL_HOST
AC_CANONICAL_TARGET

# Program name transformations
AC_ARG_PROGRAM

case "$target_cpu" in
  i[[3456]]86)	target_cpu=i386 ;;
  sparc)	target_cpu=sparc64 ;;
  mipsel|mips64el)
                target_cpu=mips;    
		TARGET_CFLAGS="$TARGET_CFLAGS -DGRUB_CPU_MIPSEL=1"; 
		CFLAGS="$CFLAGS -DGRUB_CPU_MIPSEL=1";
		;;
  mips|mips64)
                target_cpu=mips;    
		TARGET_CFLAGS="$TARGET_CFLAGS -DGRUB_CPU_MIPS=1"; 
		CFLAGS="$CFLAGS -DGRUB_CPU_MIPS=1";
		;;
esac

# Specify the platform (such as firmware).
AC_ARG_WITH([platform],
            AS_HELP_STRING([--with-platform=PLATFORM],
                           [select the host platform [[guessed]]]))

# Guess the platform if not specified.
if test "x$with_platform" = x; then
  case "$target_cpu"-"$target_vendor" in
    i386-apple) platform=efi ;;
    i386-*) platform=pc ;;
    x86_64-apple) platform=efi ;;
    x86_64-*) platform=pc ;;
    powerpc-*) platform=ieee1275 ;;
    powerpc64-*) platform=ieee1275 ;;
    sparc64-*) platform=ieee1275 ;;
    mips-*) platform=yeeloong ;;
    *) AC_MSG_ERROR([unsupported CPU: "$target_cpu"]) ;;
  esac
else
  platform="$with_platform"
fi

# Adjust CPU unless target was explicitly specified.
if test -z "$target_alias"; then
  case "$target_cpu"-"$platform" in
    x86_64-efi) ;;
    x86_64-*) target_cpu=i386 ;;
    powerpc64-ieee1275) target_cpu=powerpc ;;
  esac
fi

# Check if the platform is supported, make final adjustments.
case "$target_cpu"-"$platform" in
  i386-efi) ;;
  x86_64-efi) ;;
  i386-pc) ;;
  i386-coreboot) ;;
  i386-linuxbios) platform=coreboot ;;
  i386-ieee1275) ;;
  i386-qemu) ;;
  powerpc-ieee1275) ;;
  sparc64-ieee1275) ;;
<<<<<<< HEAD
  mips-qemu-r4k) ;;
  mips-qemu-mipssim) ;;
  mips-yeeloong) ;;
=======
  *-emu) ;;
>>>>>>> 0e848909
  *) AC_MSG_ERROR([platform "$platform" is not supported for target CPU "$target_cpu"]) ;;
esac

case "$target_cpu" in
  i386 | powerpc) target_m32=1 ;;
  x86_64 | sparc64) target_m64=1 ;;
esac

case "$host_os" in
  mingw32*) host_os=cygwin ;;
esac

# This normalizes the names, and creates a new variable ("host_kernel")
# while at it, since the mapping is not always 1:1 (e.g. different OSes
# using the same kernel type).
case "$host_os" in
  gnu*)				host_kernel=hurd ;;
  linux*)			host_kernel=linux ;;
  freebsd* | kfreebsd*-gnu)	host_kernel=kfreebsd ;;
  cygwin)			host_kernel=windows ;;
esac

case "$platform" in
  coreboot)	machine_CFLAGS="-DGRUB_MACHINE_COREBOOT=1" ;;
  efi)		machine_CFLAGS="-DGRUB_MACHINE_EFI=1" ;;
  ieee1275)	machine_CFLAGS="-DGRUB_MACHINE_IEEE1275=1" ;;
  qemu)		machine_CFLAGS="-DGRUB_MACHINE_QEMU=1" ;;
  pc)		machine_CFLAGS="-DGRUB_MACHINE_PCBIOS=1" ;;
  emu)		machine_CFLAGS="-DGRUB_MACHINE_EMU=1" ;;
esac
CFLAGS="$CFLAGS $machine_CFLAGS"
TARGET_CFLAGS="$TARGET_CFLAGS $machine_CFLAGS"

AC_SUBST(host_cpu)
AC_SUBST(host_os)
AC_SUBST(host_kernel)

AC_SUBST(target_cpu)
AC_SUBST(platform)

#
# Checks for build programs.
#

# Although cmp is listed in the GNU Coding Standards as a command which
# can used directly, OpenBSD lacks cmp in the default installation.
AC_CHECK_PROGS([CMP], [cmp])
if test "x$CMP" = x; then
  AC_MSG_ERROR([cmp is not found])
fi

AC_CHECK_PROGS([YACC], [bison])
if test "x$YACC" = x; then
  AC_MSG_ERROR([bison is not found])
fi

for file in /usr/src/unifont.bdf /usr/share/fonts/X11/misc/unifont.pcf.gz ; do
  if test -e $file ; then
    AC_SUBST([FONT_SOURCE], [$file])
    break
  fi
done

AC_PROG_INSTALL
AC_PROG_AWK
AC_PROG_MAKE_SET
AC_PROG_MKDIR_P

# These are not a "must".
AC_PATH_PROG(RUBY, ruby)
AC_PATH_PROG(MAKEINFO, makeinfo)

#
# Checks for host programs.
#

AC_PROG_CC
# Must be GCC.
test "x$GCC" = xyes || AC_MSG_ERROR([GCC is required])

AC_GNU_SOURCE
AM_GNU_GETTEXT
AC_SYS_LARGEFILE

# Identify characteristics of the host architecture.
AC_C_BIGENDIAN
AC_CHECK_SIZEOF(void *)
AC_CHECK_SIZEOF(long)

grub_apple_cc
if test x$grub_cv_apple_cc = xyes ; then
  CFLAGS="$CFLAGS -DAPPLE_CC=1 -fnested-functions"
  ASFLAGS="$ASFLAGS -DAPPLE_CC=1"
fi

if test "x$cross_compiling" = xyes; then
  AC_MSG_WARN([cannot generate manual pages while cross compiling])
else
  AC_PATH_PROG(HELP2MAN, help2man)
fi

# Check for functions.
AC_CHECK_FUNCS(posix_memalign memalign asprintf)

# For grub-mkisofs
AC_HEADER_MAJOR
AC_HEADER_DIRENT
AC_CHECK_FUNCS(memmove sbrk strdup lstat getuid getgid)
AC_CHECK_HEADERS(sys/mkdev.h sys/sysmacros.h malloc.h termios.h sys/types.h)
AC_CHECK_HEADERS(unistd.h string.h strings.h sys/stat.h sys/fcntl.h)

#
# Check for target programs.
#

# Find tools for the target.
if test "x$target_alias" != x && test "x$host_alias" != "x$target_alias"; then
  tmp_ac_tool_prefix="$ac_tool_prefix"
  ac_tool_prefix=$target_alias-

  AC_CHECK_TOOLS(TARGET_CC, [gcc egcs cc],
                 [AC_MSG_ERROR([none of gcc, egcs and cc is found. set TARGET_CC manually.])])
  AC_CHECK_TOOL(OBJCOPY, objcopy)
  AC_CHECK_TOOL(STRIP, strip)
  AC_CHECK_TOOL(NM, nm)

  ac_tool_prefix="$tmp_ac_tool_prefix"
else
  if test "x$TARGET_CC" = x; then
    TARGET_CC=$CC
  fi
  AC_CHECK_TOOL(OBJCOPY, objcopy)
  AC_CHECK_TOOL(STRIP, strip)
  AC_CHECK_TOOL(NM, nm)
fi
AC_SUBST(TARGET_CC)


# Test the C compiler for the target environment.
tmp_CC="$CC"
tmp_CFLAGS="$CFLAGS"
tmp_LDFLAGS="$LDFLAGS"
tmp_CPPFLAGS="$CPPFLAGS"
tmp_LIBS="$LIBS"
CC="$TARGET_CC"
CFLAGS="$TARGET_CFLAGS"
CPPFLAGS="$TARGET_CPPFLAGS"
LDFLAGS="$TARGET_LDFLAGS"
LIBS=""

if test "x$TARGET_CFLAGS" = x; then
  # debug flags.
  TARGET_CFLAGS="-Wall -W -Wshadow -Wpointer-arith -Wmissing-prototypes \
                 -Wundef -Wstrict-prototypes -g"

  # optimization flags.
  AC_CACHE_CHECK([whether optimization for size works], grub_cv_cc_Os, [
    CFLAGS=-Os
    AC_COMPILE_IFELSE([AC_LANG_PROGRAM([[]], [[]])],
		      [grub_cv_cc_Os=yes],
		      [grub_cv_cc_Os=no])
  ])
  if test "x$grub_cv_cc_Os" = xyes; then
    TARGET_CFLAGS="$TARGET_CFLAGS -Os"
  else
    TARGET_CFLAGS="$TARGET_CFLAGS -O2 -fno-strength-reduce -fno-unroll-loops"
  fi

  # Force no alignment to save space on i386.
  if test "x$target_cpu" = xi386; then
    AC_CACHE_CHECK([whether -falign-loops works], [grub_cv_cc_falign_loop], [
      CFLAGS="$CFLAGS -falign-loops=1"
      AC_COMPILE_IFELSE([AC_LANG_PROGRAM([[]], [[]])],
		        [grub_cv_cc_falign_loop=yes],
			[grub_cv_cc_falign_loop=no])
    ])

    if test "x$grub_cv_cc_falign_loop" = xyes; then
      TARGET_CFLAGS="$TARGET_CFLAGS -falign-jumps=1 -falign-loops=1 -falign-functions=1"
    else
      TARGET_CFLAGS="$TARGET_CFLAGS -malign-jumps=1 -malign-loops=1 -malign-functions=1"
    fi

    # Some toolchains enable these features by default, but they need
    # registers that aren't set up properly in GRUB.
    TARGET_CFLAGS="$TARGET_CFLAGS -mno-mmx -mno-sse -mno-sse2 -mno-3dnow"
  fi

  # By default, GCC 4.4 generates .eh_frame sections containing unwind
  # information in some cases where it previously did not. GRUB doesn't need
  # these and they just use up vital space. Restore the old compiler
  # behaviour.
  AC_CACHE_CHECK([whether -fno-dwarf2-cfi-asm works], [grub_cv_cc_fno_dwarf2_cfi_asm], [
    SAVE_CFLAGS="$CFLAGS"
    CFLAGS="$CFLAGS -fno-dwarf2-cfi-asm"
    AC_COMPILE_IFELSE([AC_LANG_PROGRAM([[]], [[]])],
		      [grub_cv_cc_fno_dwarf2_cfi_asm=yes],
		      [grub_cv_cc_fno_dwarf2_cfi_asm=no])
    CFLAGS="$SAVE_CFLAGS"
  ])

  if test "x$grub_cv_cc_fno_dwarf2_cfi_asm" = xyes; then
    TARGET_CFLAGS="$TARGET_CFLAGS -fno-dwarf2-cfi-asm"
  fi
fi

grub_apple_target_cc
if test x$grub_cv_apple_target_cc = xyes ; then
  TARGET_CFLAGS="$TARGET_CFLAGS -DAPPLE_CC=1 -fnested-functions"
  CFLAGS="$CFLAGS -DAPPLE_CC=1 -fnested-functions"
  TARGET_ASFLAGS="$TARGET_ASFLAGS -DAPPLE_CC=1"
  TARGET_APPLE_CC=1
  AC_CHECK_PROG([OBJCONV], [objconv], [objconv], [])
  if test "x$OBJCONV" = x ; then
     AC_CHECK_PROG([OBJCONV], [objconv], [./objconv], [], [.])
  fi
  if test "x$OBJCONV" = x ; then
    AC_MSG_ERROR([objconv not found which is required when building with apple compiler])
  fi
  TARGET_IMG_LDSCRIPT=
  TARGET_IMG_CFLAGS="-static"
  TARGET_IMG_LDFLAGS='-nostdlib -static -Wl,-preload -Wl,-segalign,20 -Wl,-image_base,'
  TARGET_IMG_LDFLAGS_AC='-nostdlib -static -Wl,-preload -Wl,-segalign,20 -Wl,-image_base,'
else
  TARGET_APPLE_CC=0
# Use linker script if present, otherwise use builtin -N script.
if test -f "${srcdir}/conf/${target_cpu}-${platform}-${host_os}-img-ld.sc"; then
  TARGET_IMG_LDSCRIPT='$(top_srcdir)'"/conf/${target_cpu}-${platform}-${host_os}-img-ld.sc"
  TARGET_IMG_LDFLAGS="-Wl,-T${TARGET_IMG_LDSCRIPT}  -Wl,-Ttext,"
  TARGET_IMG_LDFLAGS_AC="-Wl,-T${srcdir}/conf/${target_cpu}-${platform}-${host_os}-img-ld.sc"
else
  TARGET_IMG_LDSCRIPT=
  TARGET_IMG_LDFLAGS='-Wl,-N  -Wl,-Ttext,'
  TARGET_IMG_LDFLAGS_AC='-Wl,-N  -Wl,-Ttext,'
fi
TARGET_IMG_CFLAGS=
fi

AC_SUBST(TARGET_IMG_LDSCRIPT)
AC_SUBST(TARGET_IMG_LDFLAGS)
AC_SUBST(TARGET_IMG_CFLAGS)

# For platforms where ELF is not the default link format.
AC_MSG_CHECKING([for command to convert module to ELF format])
case "${host_os}" in
  cygwin) TARGET_OBJ2ELF='grub-pe2elf' ;;
  *) ;;
esac
AC_SUBST(TARGET_OBJ2ELF)
AC_MSG_RESULT([$TARGET_OBJ2ELF])


if test "x$target_m32" = x1; then
  # Force 32-bit mode.
  TARGET_CFLAGS="$TARGET_CFLAGS -m32"
  TARGET_LDFLAGS="$TARGET_LDFLAGS -m32"
  TARGET_MODULE_FORMAT="elf32"
fi

if test "x$target_m64" = x1; then
  # Force 64-bit mode.
  TARGET_CFLAGS="$TARGET_CFLAGS -m64"
  TARGET_LDFLAGS="$TARGET_LDFLAGS -m64"
  TARGET_MODULE_FORMAT="elf64"
fi

if test "$target_cpu"-"$platform" = x86_64-efi; then
  # Use large model to support 4G memory
  AC_CACHE_CHECK([whether option -mcmodel=large works], grub_cv_cc_mcmodel, [
    SAVED_CFLAGS=$CFLAGS
    CFLAGS="$CFLAGS -m64 -mcmodel=large"
    AC_COMPILE_IFELSE([AC_LANG_PROGRAM([[]], [[]])],
		      [grub_cv_cc_mcmodel=yes],
		      [grub_cv_cc_mcmodel=no])
  ])
  if test "x$grub_cv_cc_mcmodel" = xno; then
    CFLAGS="$SAVED_CFLAGS -m64 -DMCMODEL_SMALL=1"
    TARGET_CFLAGS="$TARGET_CFLAGS -DMCMODEL_SMALL=1"
    AC_MSG_WARN([-mcmodel=large not supported. You won't be able to use the memory over 4GiB. Upgrade your gcc])
  else
    TARGET_CFLAGS="$TARGET_CFLAGS -mcmodel=large"
  fi

  # EFI writes to stack below %rsp, we must not use the red zone
  AC_CACHE_CHECK([whether option -mno-red-zone works], grub_cv_cc_no_red_zone, [
    CFLAGS="$CFLAGS -m64 -mno-red-zone"
    AC_COMPILE_IFELSE([AC_LANG_PROGRAM([[]], [[]])],
		      [grub_cv_cc_no_red_zone=yes],
		      [grub_cv_cc_no_red_zone=no])
  ])
  if test "x$grub_cv_cc_no_red_zone" = xno; then
    AC_MSG_ERROR([-mno-red-zone not supported, upgrade your gcc])
  fi

  TARGET_CFLAGS="$TARGET_CFLAGS -mno-red-zone"
fi

#
# Compiler features.
#

# Need __enable_execute_stack() for nested function trampolines?
grub_CHECK_ENABLE_EXECUTE_STACK

# Position independent executable.
grub_CHECK_PIE
[# Need that, because some distributions ship compilers that include
# `-fPIE' in the default specs.
if [ x"$pie_possible" = xyes ]; then
  TARGET_CFLAGS="$TARGET_CFLAGS -fno-PIE"
fi]

# Smashing stack protector.
grub_CHECK_STACK_PROTECTOR
# Need that, because some distributions ship compilers that include
# `-fstack-protector' in the default specs.
if test "x$ssp_possible" = xyes; then
  TARGET_CFLAGS="$TARGET_CFLAGS -fno-stack-protector"
fi
grub_CHECK_STACK_ARG_PROBE
# Cygwin's GCC uses alloca() to probe the stackframe on static
# stack allocations above some threshold.
if test x"$sap_possible" = xyes; then
  TARGET_CFLAGS="$TARGET_CFLAGS -mno-stack-arg-probe"
fi

AC_ARG_ENABLE([werror],
	      [AS_HELP_STRING([--disable-werror],
                             [do not use -Werror when building GRUB])])
if test x"$enable_werror" != xno ; then
  TARGET_CFLAGS="$TARGET_CFLAGS -Werror"
fi

AC_SUBST(TARGET_CFLAGS)
AC_SUBST(TARGET_MODULE_FORMAT)
AC_SUBST(OBJCONV)
AC_SUBST(TARGET_APPLE_CC)
AC_SUBST(TARGET_ASFLAGS)
AC_SUBST(TARGET_CPPFLAGS)
AC_SUBST(TARGET_LDFLAGS)

# Check for libgcc symbols (must be performed before we add -nostdlib to LDFLAGS)
AC_CHECK_FUNCS(__bswapsi2 __bswapdi2 __ashldi3 __ashrdi3 __lshrdi3 __trampoline_setup __ucmpdi2)

# Set them to their new values for the tests below.
CC="$TARGET_CC"
if test "x$TARGET_APPLE_CC" = x1 ; then
CFLAGS="$TARGET_CFLAGS -nostdlib"
else
CFLAGS="$TARGET_CFLAGS -nostdlib -Wl,--defsym,___main=0x8100"
fi
CPPFLAGS="$TARGET_CPPFLAGS"
LDFLAGS="$TARGET_LDFLAGS"

# Defined in aclocal.m4.
grub_PROG_TARGET_CC
if test "x$TARGET_APPLE_CC" != x1 ; then
grub_PROG_OBJCOPY_ABSOLUTE
fi
grub_PROG_LD_BUILD_ID_NONE
grub_ASM_USCORE
if test "x$target_cpu" = xi386; then
  if test ! -z "$TARGET_IMG_LDSCRIPT"; then
    # Check symbols provided by linker script.
    CFLAGS="$TARGET_CFLAGS -nostdlib $TARGET_IMG_LDFLAGS_AC -Wl,-Ttext,8000,--defsym,___main=0x8100"
  fi
  if test "x$TARGET_APPLE_CC" != x1 ; then
    grub_CHECK_BSS_START_SYMBOL
    grub_CHECK_END_SYMBOL
  fi
  CFLAGS="$TARGET_CFLAGS"
  grub_I386_ASM_PREFIX_REQUIREMENT
  grub_I386_ASM_ADDR32
  grub_I386_ASM_ABSOLUTE_WITHOUT_ASTERISK
else
  AC_DEFINE([NESTED_FUNC_ATTR], [], [Catch gcc bug])
fi

AH_BOTTOM([#if defined(__i386__) && !defined(GRUB_UTIL)
#define NESTED_FUNC_ATTR __attribute__ ((__regparm__ (1)))
#else
#define NESTED_FUNC_ATTR
#endif])

AC_ARG_ENABLE([efiemu],
	      [AS_HELP_STRING([--enable-efiemu],
                             [build and install the efiemu runtimes (default=guessed)])])
if test x"$enable_efiemu" = xno ; then
  efiemu_excuse="explicitly disabled"
fi
if test x"$efiemu_excuse" = x ; then
  AC_CACHE_CHECK([whether options required for efiemu work], grub_cv_cc_efiemu, [
    CFLAGS="$CFLAGS -m64 -mcmodel=large -mno-red-zone -nostdlib"
    AC_COMPILE_IFELSE([AC_LANG_PROGRAM([[]], [[]])],
		      [grub_cv_cc_efiemu=yes],
		      [grub_cv_cc_efiemu=no])
  ])
  if test x$grub_cv_cc_efiemu = xno; then
     efiemu_excuse="cannot compile with -m64 -mcmodel=large -mno-red-zone -nostdlib"
  fi
fi
if test x"$enable_efiemu" = xyes && test x"$efiemu_excuse" != x ; then
  AC_MSG_ERROR([efiemu runtime was explicitly requested but can't be compiled])
fi
if test x"$efiemu_excuse" = x ; then
enable_efiemu=yes
else
enable_efiemu=no
fi
AC_SUBST([enable_efiemu])


# Restore the flags.
CC="$tmp_CC"
CFLAGS="$tmp_CFLAGS"
CPPFLAGS="$tmp_CPPFLAGS"
LDFLAGS="$tmp_LDFLAGS"
LIBS="$tmp_LIBS"

#
# Check for options.
#

# Memory manager debugging.
AC_ARG_ENABLE([mm-debug],
	      AS_HELP_STRING([--enable-mm-debug],
                             [include memory manager debugging]),
              [AC_DEFINE([MM_DEBUG], [1],
                         [Define to 1 if you enable memory manager debugging.])])

AC_ARG_ENABLE([grub-emu-usb],
	      [AS_HELP_STRING([--enable-grub-emu-usb],
                             [build and install the `grub-emu' debugging utility with USB support (default=guessed)])])
<<<<<<< HEAD
AC_ARG_ENABLE([grub-emu-pci],
	      [AS_HELP_STRING([--enable-grub-emu-pci],
                             [build and install the `grub-emu' debugging utility with PCI support (potentially dangerous) (default=no)])])

if test x"$enable_grub_emu" = xno ; then
  grub_emu_excuse="explicitly disabled"
fi
=======
>>>>>>> 0e848909

AC_ARG_ENABLE([grub-emu-pci],
	      [AS_HELP_STRING([--enable-grub-emu-pci],
                             [build and install the `grub-emu' debugging utility with PCI support (potentially dangerous) (default=no)])])

if test "$platform" = emu; then
  missing_ncurses=
[# Check for curses libraries.]
  AC_CHECK_LIB([ncurses], [wgetch], [LIBCURSES="-lncurses"],
    [AC_CHECK_LIB([curses], [wgetch], [LIBCURSES="-lcurses"],
      [missing_ncurses=[true]])])
  AC_SUBST([LIBCURSES])
[if [ x"$missing_ncurses" = x ]; then ]
  [# Check for headers.]
  AC_CHECK_HEADERS([ncurses/curses.h], [],
    [AC_CHECK_HEADERS([ncurses.h], [],
      [AC_CHECK_HEADERS([curses.h], [],
	[missing_ncurses=[true]])])])
[fi]
if test x"$missing_ncurses" = xtrue ; then
  AC_MSG_ERROR([grub-emu can't be compiled without ncurses])
fi
<<<<<<< HEAD
if test x"$enable_grub_emu_pci" = xyes ; then
   grub_emu_usb_excuse="conflicts with PCI support"
fi
=======
>>>>>>> 0e848909

if test x"$enable_grub_emu_usb" = xno ; then
  grub_emu_usb_excuse="explicitly disabled"
fi

<<<<<<< HEAD
=======
if test x"$enable_grub_emu_pci" = xyes ; then
   grub_emu_usb_excuse="conflicts with PCI support"
fi

>>>>>>> 0e848909
[if [ x"$grub_emu_usb_excuse" = x ]; then
    # Check for libusb libraries.]
AC_CHECK_LIB([usb], [usb_claim_interface], [LIBUSB="-lusb"],
    [grub_emu_usb_excuse=["need libusb library"]])
    AC_SUBST([LIBUSB])
[fi]
[if [ x"$grub_emu_usb_excuse" = x ]; then
    # Check for headers.]
    AC_CHECK_HEADERS([usb.h], [],
      [grub_emu_usb_excuse=["need libusb headers"]])
[fi]
if test x"$enable_grub_emu_usb" = xyes && test x"$grub_emu_usb_excuse" != x ; then
  AC_MSG_ERROR([USB support for grub-emu was explicitly requested but can't be compiled])
fi
if test x"$grub_emu_usb_excuse" = x ; then
enable_grub_emu_usb=yes
else
enable_grub_emu_usb=no
fi

if test x"$enable_grub_emu_pci" != xyes ; then
   grub_emu_pci_excuse="not enabled"
fi

if test x"$enable_grub_emu_usb" = xyes ; then
   grub_emu_pci_excuse="conflicts with USB support"
fi

[if [ x"$grub_emu_pci_excuse" = x ]; then
      # Check for libpci libraries.]
   AC_CHECK_LIB([pciaccess], [pci_system_init], [LIBPCIACCESS="-lpciaccess"],
      [grub_emu_pci_excuse=["need libpciaccess library"]])
    AC_SUBST([LIBPCIACCESS])
[fi]
[if [ x"$grub_emu_pci_excuse" = x ]; then
    # Check for headers.]
    AC_CHECK_HEADERS([pci/pci.h], [],
      [grub_emu_pci_excuse=["need libpciaccess headers"]])
[fi]

if test x"$grub_emu_pci_excuse" = x ; then
enable_grub_emu_pci=yes
else
enable_grub_emu_pci=no
fi

<<<<<<< HEAD
AC_SUBST([enable_grub_emu])
AC_SUBST([enable_grub_emu_usb])
AC_SUBST([enable_grub_emu_pci])
=======
AC_SUBST([enable_grub_emu_usb])
AC_SUBST([enable_grub_emu_pci])
fi
>>>>>>> 0e848909

AC_ARG_ENABLE([grub-fstest],
	      [AS_HELP_STRING([--enable-grub-fstest],
                             [build and install the `grub-fstest' debugging utility (default=guessed)])])
if test x"$enable_grub_fstest" = xno ; then
  grub_fstest_excuse="explicitly disabled"
fi
if test x"$grub_fstest_excuse" = x ; then
enable_grub_fstest=yes
else
enable_grub_fstest=no
fi
AC_SUBST([enable_grub_fstest])

AC_ARG_ENABLE([grub-mkfont],
	      [AS_HELP_STRING([--enable-grub-mkfont],
                             [build and install the `grub-mkfont' utility (default=guessed)])])
if test x"$enable_grub_mkfont" = xno ; then
  grub_mkfont_excuse="explicitly disabled"
fi

if test x"$grub_mkfont_excuse" = x ; then
  # Check for freetype libraries.
  AC_CHECK_PROGS([FREETYPE], [freetype-config])
  if test "x$FREETYPE" = x ; then
    grub_mkfont_excuse=["need freetype2 library"]
  fi
  freetype_cflags=`freetype-config --cflags`
  freetype_libs=`freetype-config --libs`
fi
if test x"$enable_grub_mkfont" = xyes && test x"$grub_mkfont_excuse" != x ; then
  AC_MSG_ERROR([grub-mkfont was explicitly requested but can't be compiled])
fi
if test x"$grub_mkfont_excuse" = x ; then
enable_grub_mkfont=yes
else
enable_grub_mkfont=no
fi
AC_SUBST([enable_grub_mkfont])
AC_SUBST([freetype_cflags])
AC_SUBST([freetype_libs])

AC_SUBST(ASFLAGS)

# Output files.
grub_CHECK_LINK_DIR
if test x"$link_dir" = xyes ; then
  AC_CONFIG_LINKS([include/grub/cpu:include/grub/$target_cpu])
  if test "$platform" != emu ; then
    AC_CONFIG_LINKS([include/grub/machine:include/grub/$target_cpu/$platform])
  fi
else
  mkdir -p include/grub 2>/dev/null
  rm -rf include/grub/cpu
  cp -rp $srcdir/include/grub/$target_cpu include/grub/cpu 2>/dev/null
  if test "$platform" != emu ; then
    rm -rf include/grub/machine
    cp -rp $srcdir/include/grub/$target_cpu/$platform include/grub/machine 2>/dev/null
  fi
fi
AC_CONFIG_FILES([Makefile gensymlist.sh genkernsyms.sh])
AC_CONFIG_FILES([stamp-h], [echo timestamp > stamp-h])
AC_OUTPUT
[
echo "*******************************************************"
echo GRUB2 will be compiled with following components:
echo Platform: "$target_cpu"-"$platform"
if [ x"$platform" = xemu ]; then
if [ x"$grub_emu_usb_excuse" = x ]; then
echo USB support for grub-emu: Yes
else
echo USB support for grub-emu: No "($grub_emu_usb_excuse)"
fi
if [ x"$grub_emu_pci_excuse" = x ]; then
echo PCI support for grub-emu: Yes
else
echo PCI support for grub-emu: No "($grub_emu_pci_excuse)"
fi
<<<<<<< HEAD

=======
fi
>>>>>>> 0e848909
if [ x"$enable_mm_debug" = xyes ]; then
echo With memory debugging: Yes
else
echo With memory debugging: No
fi
if [ x"$efiemu_excuse" = x ]; then
echo efiemu runtime: Yes
else
echo efiemu runtime: No "($efiemu_excuse)"
fi
if [ x"$grub_fstest_excuse" = x ]; then
echo grub-fstest: Yes
else
echo grub-fstest: No "($grub_fstest_excuse)"
fi
if [ x"$grub_mkfont_excuse" = x ]; then
echo grub-mkfont: Yes
else
echo grub-mkfont: No "($grub_mkfont_excuse)"
fi
echo "*******************************************************"
]<|MERGE_RESOLUTION|>--- conflicted
+++ resolved
@@ -101,13 +101,10 @@
   i386-qemu) ;;
   powerpc-ieee1275) ;;
   sparc64-ieee1275) ;;
-<<<<<<< HEAD
   mips-qemu-r4k) ;;
   mips-qemu-mipssim) ;;
   mips-yeeloong) ;;
-=======
   *-emu) ;;
->>>>>>> 0e848909
   *) AC_MSG_ERROR([platform "$platform" is not supported for target CPU "$target_cpu"]) ;;
 esac
 
@@ -137,6 +134,7 @@
   qemu)		machine_CFLAGS="-DGRUB_MACHINE_QEMU=1" ;;
   pc)		machine_CFLAGS="-DGRUB_MACHINE_PCBIOS=1" ;;
   emu)		machine_CFLAGS="-DGRUB_MACHINE_EMU=1" ;;
+  yeeloong)	machine_CFLAGS="-DGRUB_MACHINE_MIPS_YEELOONG=1 -DGRUB_MACHINE_MIPS=1 -DGRUB_MACHINE_MIPS_BONITO=1" ;;
 esac
 CFLAGS="$CFLAGS $machine_CFLAGS"
 TARGET_CFLAGS="$TARGET_CFLAGS $machine_CFLAGS"
@@ -541,16 +539,6 @@
 AC_ARG_ENABLE([grub-emu-usb],
 	      [AS_HELP_STRING([--enable-grub-emu-usb],
                              [build and install the `grub-emu' debugging utility with USB support (default=guessed)])])
-<<<<<<< HEAD
-AC_ARG_ENABLE([grub-emu-pci],
-	      [AS_HELP_STRING([--enable-grub-emu-pci],
-                             [build and install the `grub-emu' debugging utility with PCI support (potentially dangerous) (default=no)])])
-
-if test x"$enable_grub_emu" = xno ; then
-  grub_emu_excuse="explicitly disabled"
-fi
-=======
->>>>>>> 0e848909
 
 AC_ARG_ENABLE([grub-emu-pci],
 	      [AS_HELP_STRING([--enable-grub-emu-pci],
@@ -573,24 +561,15 @@
 if test x"$missing_ncurses" = xtrue ; then
   AC_MSG_ERROR([grub-emu can't be compiled without ncurses])
 fi
-<<<<<<< HEAD
+
+if test x"$enable_grub_emu_usb" = xno ; then
+  grub_emu_usb_excuse="explicitly disabled"
+fi
+
 if test x"$enable_grub_emu_pci" = xyes ; then
    grub_emu_usb_excuse="conflicts with PCI support"
 fi
-=======
->>>>>>> 0e848909
-
-if test x"$enable_grub_emu_usb" = xno ; then
-  grub_emu_usb_excuse="explicitly disabled"
-fi
-
-<<<<<<< HEAD
-=======
-if test x"$enable_grub_emu_pci" = xyes ; then
-   grub_emu_usb_excuse="conflicts with PCI support"
-fi
-
->>>>>>> 0e848909
+
 [if [ x"$grub_emu_usb_excuse" = x ]; then
     # Check for libusb libraries.]
 AC_CHECK_LIB([usb], [usb_claim_interface], [LIBUSB="-lusb"],
@@ -637,15 +616,9 @@
 enable_grub_emu_pci=no
 fi
 
-<<<<<<< HEAD
-AC_SUBST([enable_grub_emu])
 AC_SUBST([enable_grub_emu_usb])
 AC_SUBST([enable_grub_emu_pci])
-=======
-AC_SUBST([enable_grub_emu_usb])
-AC_SUBST([enable_grub_emu_pci])
-fi
->>>>>>> 0e848909
+fi
 
 AC_ARG_ENABLE([grub-fstest],
 	      [AS_HELP_STRING([--enable-grub-fstest],
@@ -724,11 +697,7 @@
 else
 echo PCI support for grub-emu: No "($grub_emu_pci_excuse)"
 fi
-<<<<<<< HEAD
-
-=======
-fi
->>>>>>> 0e848909
+fi
 if [ x"$enable_mm_debug" = xyes ]; then
 echo With memory debugging: Yes
 else
