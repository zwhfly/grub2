--- conflicted
+++ resolved
@@ -285,13 +285,8 @@
 
   for (i = 0; i < num_disks; i++)
     {
-<<<<<<< HEAD
       loop_name = grub_asprintf ("loop%d", i);
       host_file = grub_asprintf ("(host)%s", images[i]);
-=======
-      if (grub_strlen (images[i]) + 7 > sizeof (host_file))
-        grub_util_error ("pathname %s too long", images[i]);
->>>>>>> 55ff5266
 
       if (!loop_name || !host_file)
 	{
