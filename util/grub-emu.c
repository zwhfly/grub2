/*
 *  GRUB  --  GRand Unified Bootloader
 *  Copyright (C) 2003,2004,2005,2006,2007,2008,2009,2010  Free Software Foundation, Inc.
 *
 *  GRUB is free software: you can redistribute it and/or modify
 *  it under the terms of the GNU General Public License as published by
 *  the Free Software Foundation, either version 3 of the License, or
 *  (at your option) any later version.
 *
 *  GRUB is distributed in the hope that it will be useful,
 *  but WITHOUT ANY WARRANTY; without even the implied warranty of
 *  MERCHANTABILITY or FITNESS FOR A PARTICULAR PURPOSE.  See the
 *  GNU General Public License for more details.
 *
 *  You should have received a copy of the GNU General Public License
 *  along with GRUB.  If not, see <http://www.gnu.org/licenses/>.
 */

#include <stdlib.h>
#include <sys/stat.h>
#include <getopt.h>
#include <string.h>
#include <signal.h>
#include <sys/types.h>
#include <unistd.h>

#include <grub/mm.h>
#include <grub/setjmp.h>
#include <grub/fs.h>
#include <grub/util/hostdisk.h>
#include <grub/dl.h>
#include <grub/util/console.h>
#include <grub/util/misc.h>
#include <grub/kernel.h>
#include <grub/normal.h>
#include <grub/util/getroot.h>
#include <grub/env.h>
#include <grub/partition.h>
#include <grub/i18n.h>

#define ENABLE_RELOCATABLE 0
#include "progname.h"

/* Used for going back to the main function.  */
static jmp_buf main_env;

/* Store the prefix specified by an argument.  */
static char *prefix = NULL;

grub_addr_t
grub_arch_modules_addr (void)
{
  return 0;
}

#if GRUB_NO_MODULES
grub_err_t
grub_arch_dl_check_header (void *ehdr)
{
  (void) ehdr;

  return GRUB_ERR_BAD_MODULE;
}

grub_err_t
grub_arch_dl_relocate_symbols (grub_dl_t mod, void *ehdr)
{
  (void) mod;
  (void) ehdr;

  return GRUB_ERR_BAD_MODULE;
}
#endif

void
grub_reboot (void)
{
  longjmp (main_env, 1);
}

void
grub_halt (
#ifdef GRUB_MACHINE_PCBIOS
	   int no_apm __attribute__ ((unused))
#endif
	   )
{
  grub_reboot ();
}

void
grub_machine_init (void)
{
}

void
grub_machine_set_prefix (void)
{
  grub_env_set ("prefix", prefix);
  free (prefix);
  prefix = 0;
}

void
grub_machine_fini (void)
{
  grub_console_fini ();
}



static struct option options[] =
  {
    {"root-device", required_argument, 0, 'r'},
    {"device-map", required_argument, 0, 'm'},
    {"directory", required_argument, 0, 'd'},
    {"hold", optional_argument, 0, 'H'},
    {"help", no_argument, 0, 'h'},
    {"version", no_argument, 0, 'V'},
    {"verbose", no_argument, 0, 'v'},
    { 0, 0, 0, 0 }
  };

static int
usage (int status)
{
  if (status)
    fprintf (stderr,
	     "Try `%s --help' for more information.\n", program_name);
  else
    printf (
      "Usage: %s [OPTION]...\n"
      "\n"
      "GRUB emulator.\n"
      "\n"
      "  -r, --root-device=DEV     use DEV as the root device [default=guessed]\n"
      "  -m, --device-map=FILE     use FILE as the device map [default=%s]\n"
      "  -d, --directory=DIR       use GRUB files in the directory DIR [default=%s]\n"
      "  -v, --verbose             print verbose messages\n"
      "  -H, --hold[=SECONDS]      wait until a debugger will attach\n"
      "  -h, --help                display this message and exit\n"
      "  -V, --version             print version information and exit\n"
      "\n"
      "Report bugs to <%s>.\n", program_name, DEFAULT_DEVICE_MAP, DEFAULT_DIRECTORY, PACKAGE_BUGREPORT);
  return status;
}


void grub_hostfs_init (void);
void grub_hostfs_fini (void);
void grub_host_init (void);
void grub_host_fini (void);

int
main (int argc, char *argv[])
{
  char *root_dev = 0;
  char *dir = DEFAULT_DIRECTORY;
  char *dev_map = DEFAULT_DEVICE_MAP;
  volatile int hold = 0;
  int opt;

  set_program_name (argv[0]);

  while ((opt = getopt_long (argc, argv, "r:d:m:vH:hV", options, 0)) != -1)
    switch (opt)
      {
      case 'r':
        root_dev = optarg;
        break;
      case 'd':
        dir = optarg;
        break;
      case 'm':
        dev_map = optarg;
        break;
      case 'v':
        verbosity++;
        break;
      case 'H':
        hold = (optarg ? atoi (optarg) : -1);
        break;
      case 'h':
        return usage (0);
      case 'V':
        printf ("%s (%s) %s\n", program_name, PACKAGE_NAME, PACKAGE_VERSION);
        return 0;
      default:
        return usage (1);
      }

  if (optind < argc)
    {
      fprintf (stderr, "Unknown extra argument `%s'.\n", argv[optind]);
      return usage (1);
    }

  /* Wait until the ARGS.HOLD variable is cleared by an attached debugger. */
  if (hold && verbosity > 0)
    printf ("Run \"gdb %s %d\", and set ARGS.HOLD to zero.\n",
            program_name, (int) getpid ());
  while (hold)
    {
      if (hold > 0)
        hold--;

      sleep (1);
    }

  signal (SIGINT, SIG_IGN);
  grub_console_init ();
  grub_host_init ();
  grub_hostfs_init ();

  /* XXX: This is a bit unportable.  */
  grub_util_biosdisk_init (dev_map);

#if GRUB_NO_MODULES
  grub_init_all ();
#endif

  /* Make sure that there is a root device.  */
  if (! root_dev)
    {
      char *device_name = grub_guess_root_device (dir);
      if (! device_name)
        grub_util_error ("cannot find a device for %s", dir);

      root_dev = grub_util_get_grub_dev (device_name);
      if (! root_dev)
	{
	  grub_util_info ("guessing the root device failed, because of `%s'",
			  grub_errmsg);
	  grub_util_error ("cannot guess the root device. Specify the option `--root-device'");
	}
    }

  if (strcmp (root_dev, "host") == 0)
    dir = xstrdup (dir);
  else
    dir = grub_get_prefix (dir);
  prefix = xmalloc (strlen (root_dev) + 2 + strlen (dir) + 1);
  sprintf (prefix, "(%s)%s", root_dev, dir);
  free (dir);

  /* Start GRUB!  */
  if (setjmp (main_env) == 0)
    grub_main ();

#if GRUB_NO_MODULES
  grub_fini_all ();
<<<<<<< HEAD
#endif
=======
>>>>>>> b4674703
  grub_hostfs_fini ();
  grub_host_fini ();

  grub_machine_fini ();

  return 0;
}<|MERGE_RESOLUTION|>--- conflicted
+++ resolved
@@ -152,6 +152,10 @@
 void grub_hostfs_fini (void);
 void grub_host_init (void);
 void grub_host_fini (void);
+#if GRUB_NO_MODULES
+void grub_init_all (void);
+void grub_fini_all (void);
+#endif
 
 int
 main (int argc, char *argv[])
@@ -251,10 +255,7 @@
 
 #if GRUB_NO_MODULES
   grub_fini_all ();
-<<<<<<< HEAD
-#endif
-=======
->>>>>>> b4674703
+#endif
   grub_hostfs_fini ();
   grub_host_fini ();
 
