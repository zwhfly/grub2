/* ofpath.c - calculate OpenFirmware path names given an OS device */
/*
 *  GRUB  --  GRand Unified Bootloader
 *  Copyright (C) 2009  Free Software Foundation, Inc.
 *
 *  GRUB is free software: you can redistribute it and/or modify
 *  it under the terms of the GNU General Public License as published by
 *  the Free Software Foundation, either version 3 of the License, or
 *  (at your option) any later version.
 *
 *  GRUB is distributed in the hope that it will be useful,
 *  but WITHOUT ANY WARRANTY; without even the implied warranty of
 *  MERCHANTABILITY or FITNESS FOR A PARTICULAR PURPOSE.  See the
 *  GNU General Public License for more details.
 *
 *  You should have received a copy of the GNU General Public License
 *  along with GRUB.  If not, see <http://www.gnu.org/licenses/>.
 */

#undef OFPATH_STANDALONE

#ifndef OFPATH_STANDALONE
#include <grub/types.h>
#include <grub/util/misc.h>
#include <grub/util/ofpath.h>
#include <grub/i18n.h>
#endif

#include <limits.h>
#include <stdlib.h>
#include <stdio.h>
#include <stdarg.h>
#include <unistd.h>
#include <string.h>
#include <sys/types.h>
#include <sys/stat.h>
#include <malloc.h>
#include <fcntl.h>
#include <errno.h>
#include <ctype.h>

#ifdef OFPATH_STANDALONE
#define xmalloc malloc
void
grub_util_error (const char *fmt, ...)
{
  va_list ap;

  fprintf (stderr, "ofpath: error: ");
  va_start (ap, fmt);
  vfprintf (stderr, fmt, ap);
  va_end (ap);
  fputc ('\n', stderr);
  exit (1);
}

#define _(x) x
#endif

static void
kill_trailing_dir(char *path)
{
  char *end = path + strlen(path) - 1;

  while (end >= path)
    {
      if (*end != '/')
	{
	  end--;
	  continue;
	}
      *end = '\0';
      break;
    }
}

static void
trim_newline (char *path)
{
  char *end = path + strlen(path) - 1;

  while (*end == '\n')
    *end-- = '\0';
}

#define OF_PATH_MAX	256

static int
find_obppath (char *of_path, const char *sysfs_path_orig)
{
  char *sysfs_path, *path;

  sysfs_path = xmalloc (PATH_MAX);
  path = xmalloc (PATH_MAX);

  strcpy(sysfs_path, sysfs_path_orig);
  while (1)
    {
      int fd;

      snprintf(path, PATH_MAX, "%s/obppath", sysfs_path);
#if 0
      printf("Trying %s\n", path);
#endif

      fd = open(path, O_RDONLY);
      if (fd < 0)
	{
	  kill_trailing_dir(sysfs_path);
	  if (!strcmp(sysfs_path, "/sys"))
	    {
	      grub_util_info (_("'obppath' not found in parent dirs of %s,"
				" no IEEE1275 name discovery"),
			      sysfs_path_orig);
	      free (path);
	      free (sysfs_path);
	      return 1;
	    }
	  continue;
	}
      memset(of_path, 0, OF_PATH_MAX);
      read(fd, of_path, OF_PATH_MAX);
      close(fd);

      trim_newline(of_path);
      break;
    }

  free (path);
  free (sysfs_path);
  return 0;
}

static void
block_device_get_sysfs_path_and_link(const char *devicenode,
				     char *sysfs_path, int sysfs_path_len)
{
  char *rpath = xmalloc (PATH_MAX);

  snprintf(sysfs_path, sysfs_path_len, "/sys/block/%s", devicenode);

  if (!realpath (sysfs_path, rpath))
    grub_util_error (_("cannot get the real path of `%s'"), sysfs_path);

  strcat(rpath, "/device");

  if (!realpath (rpath, sysfs_path))
    grub_util_error (_("cannot get the real path of `%s'"), rpath);

  free (rpath);
}

static const char *
trailing_digits (const char *p)
{
  const char *end;

  end = p + strlen(p) - 1;
  while (end >= p)
    {
      if (! isdigit(*end))
	break;
      end--;
    }

  return end + 1;
}

static int
__of_path_common(char *of_path, char *sysfs_path,
		 const char *device, int devno)
{
  const char *digit_string;
  char disk[64];

  if (find_obppath(of_path, sysfs_path))
    return 1;

  digit_string = trailing_digits (device);
  if (*digit_string == '\0')
    {
      sprintf(disk, "/disk@%d", devno);
    }
  else
    {
      int part;

      sscanf(digit_string, "%d", &part);
      sprintf(disk, "/disk@%d:%c", devno, 'a' + (part - 1));
    }
  strcat(of_path, disk);
  return 0;
}

static char *
get_basename(char *p)
{
  char *ret = p;

  while (*p)
    {
      if (*p == '/')
	ret = p + 1;
      p++;
    }

  return ret;
}

static int
of_path_of_vdisk(char *of_path,
		 const char *devname __attribute__((unused)),
		 const char *device,
		 const char *devnode __attribute__((unused)),
		 const char *devicenode)
{
  char *sysfs_path, *p;
  int devno, junk;
  int ret;

  sysfs_path = xmalloc (PATH_MAX);
  block_device_get_sysfs_path_and_link(devicenode,
				       sysfs_path, PATH_MAX);
  p = get_basename (sysfs_path);
  sscanf(p, "vdc-port-%d-%d", &devno, &junk);
  ret = __of_path_common(of_path, sysfs_path, device, devno);

  free (sysfs_path);
  return ret;
}

static int
of_path_of_ide(char *of_path,
	       const char *devname __attribute__((unused)), const char *device,
	       const char *devnode __attribute__((unused)),
	       const char *devicenode)
{
  char *sysfs_path, *p;
  int chan, devno;
  int ret;

  sysfs_path = xmalloc (PATH_MAX);
  block_device_get_sysfs_path_and_link(devicenode,
				       sysfs_path, PATH_MAX);
  p = get_basename (sysfs_path);
  sscanf(p, "%d.%d", &chan, &devno);

<<<<<<< HEAD
  ret = __of_path_common(of_path, sysfs_path, device, devno);
=======
  __of_path_common(of_path, sysfs_path, device, 2 * chan + devno);
>>>>>>> 3172718e

  free (sysfs_path);
  return ret;
}

static int
vendor_is_ATA(const char *path)
{
  int fd, err;
  char *buf;

  buf = xmalloc (PATH_MAX);

  snprintf(buf, PATH_MAX, "%s/vendor", path);
  fd = open(buf, O_RDONLY);
  if (fd < 0)
    grub_util_error (_("cannot open 'vendor' node of `%s'"), path);

  memset(buf, 0, PATH_MAX);
  err = read(fd, buf, PATH_MAX);
  if (err < 0)
    grub_util_error (_("cannot read 'vendor' node of `%s'"), path);

  close(fd);

  if (!strncmp(buf, "ATA", 3))
    {
      free (buf);
      return 1;
    }

  free (buf);
  return 0;
}

static void
check_sas (char *sysfs_path, int *tgt)
{
  char *ed = strstr (sysfs_path, "end_device");
  char *p, *q, *path;
  char phy[16];
  int fd;

  if (!ed)
    return;

  /* SAS devices are identified using disk@$PHY_ID */
  p = strdup (sysfs_path);
  ed = strstr(p, "end_device");

  q = ed;
  while (*q && *q != '/')
    q++;
  *q = '\0';

  path = xmalloc (PATH_MAX);
  sprintf (path, "%s/sas_device:%s/phy_identifier", p, ed);

  fd = open(path, O_RDONLY);
  if (fd < 0)
    grub_util_error(_("cannot open SAS PHY ID `%s'\n"), path);

  memset (phy, 0, sizeof (phy));
  read (fd, phy, sizeof (phy));

  sscanf (phy, "%d", tgt);

  free (path);
  free (p);
  close (fd);
}

static int
of_path_of_scsi(char *of_path,
		const char *devname __attribute__((unused)), const char *device,
		const char *devnode __attribute__((unused)),
		const char *devicenode)
{
  const char *p, *digit_string, *disk_name;
  int host, bus, tgt, lun;
  char *sysfs_path, disk[64];
  int ret;

  sysfs_path = xmalloc (PATH_MAX);

  block_device_get_sysfs_path_and_link(devicenode,
				       sysfs_path, PATH_MAX);
  p = get_basename (sysfs_path);
  sscanf(p, "%d:%d:%d:%d", &host, &bus, &tgt, &lun);
  check_sas (sysfs_path, &tgt);

  if (vendor_is_ATA(sysfs_path))
    {
      ret = __of_path_common(of_path, sysfs_path, device, tgt);
      free (sysfs_path);
      return ret;
    }

  ret = find_obppath(of_path, sysfs_path);
  free (sysfs_path);
  if (ret)
    return 1;

  if (strstr (of_path, "qlc"))
    strcat (of_path, "/fp@0,0");

  if (strstr (of_path, "sbus"))
    disk_name = "sd";
  else
    disk_name = "disk";

  digit_string = trailing_digits (device);
  if (*digit_string == '\0')
    {
      sprintf(disk, "/%s@%x,%d", disk_name, tgt, lun);
    }
  else
    {
      int part;

      sscanf(digit_string, "%d", &part);
      sprintf(disk, "/%s@%x,%d:%c", disk_name, tgt, lun, 'a' + (part - 1));
    }
  strcat(of_path, disk);
  return 0;
}

static char *
strip_trailing_digits (const char *p)
{
  char *new, *end;

  new = strdup (p);
  end = new + strlen(new) - 1;
  while (end >= new)
    {
      if (! isdigit(*end))
	break;
      *end-- = '\0';
    }

  return new;
}

char *
grub_util_devname_to_ofpath (const char *devname)
{
  char *name_buf, *device, *devnode, *devicenode, *ofpath;
  int ret;

  name_buf = xmalloc (PATH_MAX);
  name_buf = realpath (devname, name_buf);
  if (! name_buf)
    grub_util_error (_("cannot get the real path of `%s'"), devname);

  device = get_basename (name_buf);
  devnode = strip_trailing_digits (name_buf);
  devicenode = strip_trailing_digits (device);

  ofpath = xmalloc (OF_PATH_MAX);

  if (device[0] == 'h' && device[1] == 'd')
    ret = of_path_of_ide(ofpath, name_buf, device, devnode, devicenode);
  else if (device[0] == 's'
	   && (device[1] == 'd' || device[1] == 'r'))
    ret = of_path_of_scsi(ofpath, name_buf, device, devnode, devicenode);
  else if (device[0] == 'v' && device[1] == 'd' && device[2] == 'i'
	   && device[3] == 's' && device[4] == 'k')
    ret = of_path_of_vdisk(ofpath, name_buf, device, devnode, devicenode);
  else if (device[0] == 'f' && device[1] == 'd'
	   && device[2] == '0' && device[3] == '\0')
    /* All the models I've seen have a devalias "floppy".
       New models have no floppy at all. */
    {
      strcpy (ofpath, "floppy");
      ret = 0;
    }
  else
    {
      grub_util_warn (_("unknown device type %s\n"), device);
      return NULL;
    }

  free (devnode);
  free (devicenode);
  free (name_buf);

  if (ret)
    {
      free (ofpath);
      return NULL;
    }

  return ofpath;
}

#ifdef OFPATH_STANDALONE
int main(int argc, char **argv)
{
  char *of_path;

  if (argc != 2)
    {
      printf(_("Usage: %s DEVICE\n"), argv[0]);
      return 1;
    }

  of_path = grub_util_devname_to_ofpath (argv[1]);
  printf("%s\n", of_path);
  free (of_path);

  return 0;
}
#endif<|MERGE_RESOLUTION|>--- conflicted
+++ resolved
@@ -245,11 +245,7 @@
   p = get_basename (sysfs_path);
   sscanf(p, "%d.%d", &chan, &devno);
 
-<<<<<<< HEAD
-  ret = __of_path_common(of_path, sysfs_path, device, devno);
-=======
-  __of_path_common(of_path, sysfs_path, device, 2 * chan + devno);
->>>>>>> 3172718e
+  ret = __of_path_common(of_path, sysfs_path, device, 2 * chan + devno);
 
   free (sysfs_path);
   return ret;
